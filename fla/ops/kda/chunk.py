--- conflicted
+++ resolved
@@ -4,14 +4,8 @@
 
 from fla.modules.l2norm import l2norm_bwd, l2norm_fwd
 from fla.ops.common.chunk_delta_h import chunk_gated_delta_rule_bwd_dhu, chunk_gated_delta_rule_fwd_h
-<<<<<<< HEAD
-from fla.ops.common.chunk_o import chunk_bwd_dv_local
-from fla.ops.gla.chunk import chunk_gla_bwd_dA, chunk_gla_fwd_o_gk
-from fla.ops.kda.chunk_inter import chunk_kda_bwd_dqkwg_wy_fused
-=======
 from fla.ops.gla.chunk import chunk_gla_fwd_o_gk
-from fla.ops.kda.chunk_bwd import chunk_kda_bwd_dAv, chunk_kda_bwd_dqkwg
->>>>>>> c9de4618
+from fla.ops.kda.chunk_bwd import chunk_kda_bwd_dAv, chunk_kda_bwd_dqkwg_wy_fused
 from fla.ops.kda.chunk_intra import chunk_kda_bwd_intra, chunk_kda_fwd_intra
 from fla.ops.kda.gate import kda_gate_bwd, kda_gate_fwd
 from fla.ops.kda.wy_fast import recompute_w_u_fwd
@@ -136,22 +130,7 @@
         chunk_indices=chunk_indices,
         use_exp2=True,
     )
-<<<<<<< HEAD
-    # dq dk in fp32
-    dAqk = chunk_gla_bwd_dA(
-        v=v_new,
-        do=do,
-        scale=scale,
-        cu_seqlens=cu_seqlens,
-        chunk_size=chunk_size,
-        chunk_indices=chunk_indices,
-    )
-    # This fuses chunk_kda_bwd_kernel_inter and prepare_wy_repr_bwd_kda_kernel into a single kernel to reduce memory bandwidth usage in the backward pass.
-    # Previously, the backward pass computed inter-chunk gradients in one kernel (writing dw, dk, dg to global memory), then immediately read them back in the WY backward kernel. The fused kernel eliminates this redundant memory traffic by keeping dw in registers and computing the WY backward contributions in the same kernel launch.
     dq, dk, dv, db, dg, dAkk = chunk_kda_bwd_dqkwg_wy_fused(
-=======
-    dq, dk, dw, dg = chunk_kda_bwd_dqkwg(
->>>>>>> c9de4618
         q=q,
         k=k,
         v=v_new,
