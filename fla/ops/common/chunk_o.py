# -*- coding: utf-8 -*-
# Copyright (c) 2023-2025, Songlin Yang, Yu Zhang

from typing import Optional, Tuple

import torch
import triton
import triton.language as tl

from fla.ops.utils import prepare_chunk_indices
from fla.ops.utils.op import exp
from fla.utils import check_shared_mem, is_nvidia_hopper

BKV_LIST = [64, 128] if check_shared_mem() else [32, 64]
NUM_WARPS = [2, 4] if is_nvidia_hopper else [2, 4, 8]


@triton.heuristics({
    'USE_G': lambda args: args['g'] is not None,
    'USE_G_GAMMA': lambda args: args['g_gamma'] is not None,
    'IS_VARLEN': lambda args: args['cu_seqlens'] is not None
})
@triton.autotune(
    configs=[
        triton.Config({'BK': BK, 'BV': BV}, num_warps=num_warps, num_stages=num_stages)
        for BK in BKV_LIST
        for BV in BKV_LIST
        for num_warps in NUM_WARPS
        for num_stages in [2, 3, 4]
    ],
    key=['H', 'K', 'V', 'BT'],
)
@triton.jit(do_not_specialize=['T'])
def chunk_fwd_kernel_o(
    q,
    k,
    v,
    h,
    g,
    g_gamma,
    o,
    cu_seqlens,
    chunk_indices,
    scale,
    T,
    H: tl.constexpr,
    K: tl.constexpr,
    V: tl.constexpr,
    BT: tl.constexpr,
    BK: tl.constexpr,
    BV: tl.constexpr,
    USE_G: tl.constexpr,
    USE_G_GAMMA: tl.constexpr,
    IS_VARLEN: tl.constexpr,
):
    i_v, i_t, i_bh = tl.program_id(0), tl.program_id(1), tl.program_id(2)
    i_b, i_h = i_bh // H, i_bh % H

    if IS_VARLEN:
        i_tg = i_t
        i_n, i_t = tl.load(chunk_indices + i_t * 2).to(tl.int32), tl.load(chunk_indices + i_t * 2 + 1).to(tl.int32)
        bos, eos = tl.load(cu_seqlens + i_n).to(tl.int32), tl.load(cu_seqlens + i_n + 1).to(tl.int32)
        T = eos - bos
        NT = tl.cdiv(T, BT)
    else:
        NT = tl.cdiv(T, BT)
        i_tg = i_b * NT + i_t
        bos, eos = i_b * T, i_b * T + T

    # offset calculation
    q += (bos * H + i_h) * K
    k += (bos * H + i_h) * K
    v += (bos * H + i_h) * V
    o += (bos * H + i_h) * V
    h += (i_tg * H + i_h).to(tl.int64) * K*V

    b_o = tl.zeros([BT, BV], dtype=tl.float32)
    b_A = tl.zeros([BT, BT], dtype=tl.float32)

    for i_k in range(tl.cdiv(K, BK)):
        p_q = tl.make_block_ptr(q, (T, K), (H*K, 1), (i_t * BT, i_k * BK), (BT, BK), (1, 0))
        p_k = tl.make_block_ptr(k, (K, T), (1, H*K), (i_k * BK, i_t * BT), (BK, BT), (0, 1))
        p_h = tl.make_block_ptr(h, (K, V), (V, 1), (i_k * BK, i_v * BV), (BK, BV), (1, 0))
        # [BT, BK]
        b_q = tl.load(p_q, boundary_check=(0, 1))
        # [BK, BT]
        b_k = tl.load(p_k, boundary_check=(0, 1))
        # [BK, BV]
        b_h = tl.load(p_h, boundary_check=(0, 1))

        # [BT, BK] @ [BK, BV] -> [BT, BV]
        b_o += tl.dot(b_q, b_h)
        # [BT, BK] @ [BK, BT] -> [BT, BT]
        b_A += tl.dot(b_q, b_k)

    if USE_G:
        g += bos * H + i_h
        p_g = tl.make_block_ptr(g, (T,), (H,), (i_t * BT,), (BT,), (0,))
        b_g = tl.load(p_g, boundary_check=(0,))
        b_o = b_o * exp(b_g)[:, None]
        b_A = b_A * exp(b_g[:, None] - b_g[None, :])

    if USE_G_GAMMA:
        b_gamma = tl.load(g_gamma + i_h)
        b_g = b_gamma * (tl.arange(0, BT) + 1)
        b_o = b_o * exp(b_g)[:, None]
        b_A = b_A * exp(b_g[:, None] - b_g[None, :])

    o_t = i_t * BT + tl.arange(0, BT)
    m_t = o_t < T
    m_A = (o_t[:, None] >= o_t[None, :]) & (m_t[:, None] & m_t)
    b_A = tl.where(m_A, b_A, 0)

    p_v = tl.make_block_ptr(v, (T, V), (H*V, 1), (i_t * BT, i_v * BV), (BT, BV), (1, 0))
    p_o = tl.make_block_ptr(o, (T, V), (H*V, 1), (i_t * BT, i_v * BV), (BT, BV), (1, 0))
    b_v = tl.load(p_v, boundary_check=(0, 1))

    # to fix mma -> mma layout conversion
    # already solved by triton v3.2 or higher
    b_o = b_o * scale + tl.dot(b_A.to(b_v.dtype), b_v) * scale
    tl.store(p_o, b_o.to(p_o.dtype.element_ty), boundary_check=(0, 1))


@triton.heuristics({
    'USE_G': lambda args: args['g'] is not None,
    'USE_G_GAMMA': lambda args: args['g_gamma'] is not None,
    'USE_DW': lambda args: args['dw'] is not None,
    'IS_VARLEN': lambda args: args['cu_seqlens'] is not None,
})
@triton.autotune(
    configs=[
        triton.Config({}, num_warps=num_warps, num_stages=num_stages)
        for num_warps in NUM_WARPS
        for num_stages in [2, 3, 4]
    ],
    key=['H', 'K', 'V', 'BT', 'BK', 'BV', 'USE_G', 'USE_G_GAMMA', 'USE_DW'],
)
@triton.jit(do_not_specialize=['T'])
def chunk_bwd_kernel_dqkwg(
    q,
    k,
    v,
    h,
    g,
    g_gamma,
    do,
    dh,
    dq,
    dk,
    dg,
    w,
    dv,
    dw,
    cu_seqlens,
    chunk_indices,
    scale,
    B: tl.constexpr,
    T,
    H: tl.constexpr,
    K: tl.constexpr,
    V: tl.constexpr,
    BT: tl.constexpr,
    BK: tl.constexpr,
    BV: tl.constexpr,
    USE_G: tl.constexpr,
    USE_G_GAMMA: tl.constexpr,
    USE_DW: tl.constexpr,
    IS_VARLEN: tl.constexpr,
):
    i_k, i_t, i_bh = tl.program_id(0), tl.program_id(1), tl.program_id(2)
    i_b, i_h = i_bh // H, i_bh % H
    if IS_VARLEN:
        i_tg = i_t
        i_n, i_t = tl.load(chunk_indices + i_t * 2).to(tl.int32), tl.load(chunk_indices + i_t * 2 + 1).to(tl.int32)
        bos, eos = tl.load(cu_seqlens + i_n).to(tl.int32), tl.load(cu_seqlens + i_n + 1).to(tl.int32)
        all = T
        T = eos - bos
        NT = tl.cdiv(T, BT)
    else:
        NT = tl.cdiv(T, BT)
        i_tg = i_b * NT + i_t
        bos, eos = i_b * T, i_b * T + T
        all = B * T

    # offset calculation
    v += (bos * H + i_h) * V
    do += (bos * H + i_h) * V
    h += (i_tg * H + i_h).to(tl.int64) * K*V
    dh += (i_tg * H + i_h).to(tl.int64) * K*V
    q += (bos * H + i_h) * K
    k += (bos * H + i_h) * K
    dq += (bos * H + i_h) * K
    dk += (bos * H + i_h) * K

    # for delta rule only
    if USE_DW:
        w += (bos * H + i_h) * K
        dw += (bos * H + i_h) * K
        dv += (bos * H + i_h) * V

    if USE_G:
        dg += i_k * all * H
        b_dg_last = tl.zeros([1,], dtype=tl.float32) if USE_G else None
    if USE_G_GAMMA:
        b_gamma = tl.load(g_gamma + i_h)
        b_g = b_gamma * (tl.arange(0, BT) + 1)
        b_g_last = b_gamma * min(BT, T - i_t * BT)
    b_dq = tl.zeros([BT, BK], dtype=tl.float32)
    b_dk = tl.zeros([BT, BK], dtype=tl.float32)
    b_ds = tl.zeros([BT, BT], dtype=tl.float32)
    b_dw = tl.zeros([BT, BK], dtype=tl.float32) if USE_DW else None

    for i_v in range(tl.cdiv(V, BV)):
        p_v = tl.make_block_ptr(v, (T, V), (H*V, 1), (i_t * BT, i_v * BV), (BT, BV), (1, 0))
        p_do = tl.make_block_ptr(do, (T, V), (H*V, 1), (i_t * BT, i_v * BV), (BT, BV), (1, 0))
        p_h = tl.make_block_ptr(h, (V, K), (1, V), (i_v * BV, i_k * BK), (BV, BK), (0, 1))
        p_dh = tl.make_block_ptr(dh, (V, K), (1, V), (i_v * BV, i_k * BK), (BV, BK), (0, 1))
        # [BT, BV]
        b_v = tl.load(p_v, boundary_check=(0, 1))
        b_do = tl.load(p_do, boundary_check=(0, 1))
        # [BV, BK]
        b_h = tl.load(p_h, boundary_check=(0, 1))
        b_dh = tl.load(p_dh, boundary_check=(0, 1))
        if USE_G:
            b_dg_last += (tl.sum(b_h * b_dh))
        # [BT, BV] @ [BV, BT] -> [BT, BT]
        b_ds += tl.dot(b_do, tl.trans(b_v))
        # [BT, BV] @ [BV, BK] -> [BT, BK]
        b_dq += tl.dot(b_do, b_h.to(b_do.dtype))
        # [BT, BV] @ [BV, BK] -> [BT, BK]
        b_dk += tl.dot(b_v, b_dh.to(b_v.dtype))
        if USE_DW:
            p_dv = tl.make_block_ptr(dv, (T, V), (H*V, 1), (i_t * BT, i_v * BV), (BT, BV), (1, 0))
            b_dv = tl.load(p_dv, boundary_check=(0, 1))
            b_dw += tl.dot(b_dv.to(b_v.dtype), b_h.to(b_v.dtype))

    if USE_DW:
        p_dw = tl.make_block_ptr(dw, (T, K), (H*K, 1), (i_t * BT, i_k * BK), (BT, BK), (1, 0))
        tl.store(p_dw, -b_dw.to(p_dw.dtype.element_ty), boundary_check=(0, 1))

    tl.debug_barrier()
    p_q = tl.make_block_ptr(q, (T, K), (H*K, 1), (i_t * BT, i_k * BK), (BT, BK), (1, 0))
    p_k = tl.make_block_ptr(k, (T, K), (H*K, 1), (i_t * BT, i_k * BK), (BT, BK), (1, 0))
    b_q = tl.load(p_q, boundary_check=(0, 1))
    b_k = tl.load(p_k, boundary_check=(0, 1))

    p_dq = tl.make_block_ptr(dq, (T, K), (H*K, 1), (i_t * BT, i_k * BK), (BT, BK), (1, 0))
    p_dk = tl.make_block_ptr(dk, (T, K), (H*K, 1), (i_t * BT, i_k * BK), (BT, BK), (1, 0))

    o_t = i_t * BT + tl.arange(0, BT)
    m_t = o_t < T
    m_A = (o_t[:, None] >= o_t[None, :]) & (m_t[:, None] & m_t)
    if USE_G:
        b_dg = tl.zeros([BT,], dtype=tl.float32)
        g += bos * H + i_h
        dg += bos * H + i_h
        p_g = tl.make_block_ptr(g, (T,), (H,), (i_t * BT,), (BT,), (0,))
        b_g = tl.load(p_g, boundary_check=(0,))
        b_g_last = tl.load(g + (min(i_t * BT + BT, T) - 1) * H)
        b_dg_last *= exp(b_g_last)

        b_dq = b_dq * exp(b_g)[:, None] * scale
        b_dg += tl.sum(b_dq * b_q, axis=1)

        b_dk = b_dk * tl.where(m_t, exp(-b_g + b_g_last), 0)[:, None]
        b_dg -= tl.sum(b_k * b_dk, axis=1)
        b_dg_last += tl.sum(b_dk * b_k)

        b_ds = tl.where(m_A, b_ds * exp(b_g[:, None] - b_g[None, :]), 0) * scale
        b_ds2 = b_ds * tl.dot(b_q, tl.trans(b_k))
        b_dg += tl.sum(b_ds2, axis=1)
        b_dg -= tl.sum(b_ds2, axis=0)

        b_ds = b_ds.to(b_k.dtype)
        # [BT, BK]
        b_dq += tl.dot(b_ds, b_k)
        b_dk += tl.dot(tl.trans(b_ds), b_q)
        p_dg = tl.make_block_ptr(dg, (T,), (H,), (i_t * BT,), (BT,), (0,))
        # (SY 09/21) revcumsum in a separate kernel due to strange triton compiler issue
        # b_dg = tl.dot(tl.where(o_t[:, None] <= o_t[None, :], 1., 0.), b_dg, allow_tf32=False) + b_dg_last)
        b_dg = tl.where(o_t < min(i_t * BT + BT, T) - 1, b_dg, b_dg + b_dg_last)
        tl.store(p_dq, b_dq.to(p_dq.dtype.element_ty), boundary_check=(0, 1))
        tl.store(p_dk, b_dk.to(p_dk.dtype.element_ty), boundary_check=(0, 1))
        tl.store(p_dg, b_dg.to(p_dg.dtype.element_ty), boundary_check=(0,))

    elif USE_G_GAMMA:
        b_dq = b_dq * exp(b_g)[:, None] * scale
        b_dk = b_dk * tl.where(m_t, exp(-b_g + b_g_last), 0)[:, None]
        b_ds = tl.where(m_A, b_ds * exp(b_g[:, None] - b_g[None, :]), 0) * scale
        b_ds = b_ds.to(b_k.dtype)
        # [BT, BK]
        b_dq += tl.dot(b_ds, b_k)
        b_dk += tl.dot(tl.trans(b_ds), b_q)
        tl.store(p_dq, b_dq.to(p_dq.dtype.element_ty), boundary_check=(0, 1))
        tl.store(p_dk, b_dk.to(p_dk.dtype.element_ty), boundary_check=(0, 1))

    else:
        b_ds = tl.where(m_A, b_ds, 0)
        b_ds = b_ds.to(b_k.dtype)
        b_dq += tl.dot(b_ds, b_k)
        b_dk += tl.dot(tl.trans(b_ds), b_q) * scale
        b_dq *= scale
        tl.store(p_dq, b_dq.to(p_dq.dtype.element_ty), boundary_check=(0, 1))
        tl.store(p_dk, b_dk.to(p_dk.dtype.element_ty), boundary_check=(0, 1))


@triton.heuristics({
    'USE_G': lambda args: args['g'] is not None,
    'USE_G_GAMMA': lambda args: args['g_gamma'] is not None,
    'IS_VARLEN': lambda args: args['cu_seqlens'] is not None,
})
@triton.autotune(
    configs=[
        triton.Config({}, num_warps=num_warps, num_stages=num_stages)
        for num_warps in NUM_WARPS
        for num_stages in [2, 3, 4]
    ],
    key=['H', 'K', 'V', 'BT', 'BK', 'BV', 'USE_G', 'USE_G_GAMMA'],
)
@triton.jit(do_not_specialize=['T'])
def chunk_bwd_kernel_dv(
    q,
    k,
    g,
    g_gamma,
    do,
    dv,
    dh,
    cu_seqlens,
    chunk_indices,
    scale,
    T,
    H: tl.constexpr,
    K: tl.constexpr,
    V: tl.constexpr,
    BT: tl.constexpr,
    BK: tl.constexpr,
    BV: tl.constexpr,
    USE_G: tl.constexpr,
    USE_G_GAMMA: tl.constexpr,
    IS_VARLEN: tl.constexpr,
):
    i_v, i_t, i_bh = tl.program_id(0), tl.program_id(1), tl.program_id(2)
    i_b, i_h = i_bh // H, i_bh % H
    if IS_VARLEN:
        i_tg = i_t
        i_n, i_t = tl.load(chunk_indices + i_t * 2).to(tl.int32), tl.load(chunk_indices + i_t * 2 + 1).to(tl.int32)
        bos, eos = tl.load(cu_seqlens + i_n).to(tl.int32), tl.load(cu_seqlens + i_n + 1).to(tl.int32)
        T = eos - bos
        NT = tl.cdiv(T, BT)
    else:
        NT = tl.cdiv(T, BT)
        i_tg = i_b * NT + i_t
        bos, eos = i_b * T, i_b * T + T

    b_dv = tl.zeros([BT, BV], dtype=tl.float32)

    # offset calculation
    q += (bos * H + i_h) * K
    k += (bos * H + i_h) * K
    do += (bos * H + i_h) * V
    dv += (bos * H + i_h) * V
    dh += (i_tg * H + i_h).to(tl.int64) * K*V

    b_A = tl.zeros([BT, BT], dtype=tl.float32)
    for i_k in range(tl.cdiv(K, BK)):
        p_k = tl.make_block_ptr(k, (T, K), (H*K, 1), (i_t * BT, i_k * BK), (BT, BK), (1, 0))
        p_q = tl.make_block_ptr(q, (K, T), (1, H*K), (i_k * BK, i_t * BT), (BK, BT), (0, 1))
        b_q = tl.load(p_q, boundary_check=(0, 1))
        b_k = tl.load(p_k, boundary_check=(0, 1))
        b_A += tl.dot(b_k, b_q)
        p_dh = tl.make_block_ptr(dh, (K, V), (V, 1), (i_k * BK, i_v * BV), (BK, BV), (1, 0))
        b_dh = tl.load(p_dh, boundary_check=(0, 1))
        b_dv += tl.dot(b_k, b_dh.to(b_k.dtype))

    o_t = i_t * BT + tl.arange(0, BT)
    m_t = o_t < T
    if USE_G:
        g += bos * H + i_h
        p_g = tl.make_block_ptr(g, (T,), (H,), (i_t * BT,), (BT,), (0,))
        b_g = tl.load(p_g, boundary_check=(0,))
        b_g_last = tl.load(g + (min(i_t * BT + BT, T) - 1) * H)
    if USE_G_GAMMA:
        b_gamma = tl.load(g_gamma + i_h)
        b_g = b_gamma * (tl.arange(0, BT) + 1)
        b_g_last = b_gamma * min(BT, T - i_t * BT)

    m_A = (o_t[:, None] <= o_t[None, :]) & (m_t[:, None] & m_t)
    if USE_G or USE_G_GAMMA:
        b_A = tl.where(m_A, b_A * exp(b_g[None, :] - b_g[:, None]) * scale, 0).to(do.dtype.element_ty)
        b_dv *= tl.where(m_t, exp(-b_g + b_g_last), 0)[:, None]
    else:
        b_A = tl.where(m_A, b_A * scale, 0).to(do.dtype.element_ty)
    p_do = tl.make_block_ptr(do, (T, V), (H*V, 1), (i_t * BT, i_v * BV), (BT, BV), (1, 0))
    p_dv = tl.make_block_ptr(dv, (T, V), (H*V, 1), (i_t * BT, i_v * BV), (BT, BV), (1, 0))
    b_do = tl.load(p_do, boundary_check=(0, 1))
    b_dv += tl.dot(b_A.to(b_do.dtype), b_do)
    tl.store(p_dv, b_dv.to(p_dv.dtype.element_ty), boundary_check=(0, 1))


@triton.heuristics({
    'USE_G': lambda args: args['g'] is not None,
    'USE_G_GAMMA': lambda args: args['g_gamma'] is not None,
    'IS_VARLEN': lambda args: args['cu_seqlens'] is not None,
})
@triton.autotune(
    configs=[
        triton.Config({}, num_warps=num_warps, num_stages=num_stages)
        for num_warps in NUM_WARPS
        for num_stages in [2, 3, 4]
    ],
    key=['H', 'K', 'V', 'BT', 'BK', 'BV', 'USE_G'],
)
@triton.jit(do_not_specialize=['T'])
def chunk_bwd_kernel_dv_local(
    q,
    k,
    g,
    g_gamma,
    do,
    dv,
    cu_seqlens,
    chunk_indices,
    scale,
    T,
    H: tl.constexpr,
    K: tl.constexpr,
    V: tl.constexpr,
    BT: tl.constexpr,
    BK: tl.constexpr,
    BV: tl.constexpr,
    USE_G: tl.constexpr,
    USE_G_GAMMA: tl.constexpr,
    IS_VARLEN: tl.constexpr,
):
    i_t, i_bh = tl.program_id(0), tl.program_id(1)
    i_b, i_h = i_bh // H, i_bh % H
    if IS_VARLEN:
        i_n, i_t = tl.load(chunk_indices + i_t * 2).to(tl.int32), tl.load(chunk_indices + i_t * 2 + 1).to(tl.int32)
        bos, eos = tl.load(cu_seqlens + i_n).to(tl.int32), tl.load(cu_seqlens + i_n + 1).to(tl.int32)
        T = eos - bos
    else:
        bos, eos = i_b * T, i_b * T + T

    # offset calculation
    q += (bos * H + i_h) * K
    k += (bos * H + i_h) * K
    do += (bos * H + i_h) * V
    dv += (bos * H + i_h) * V

    b_A = tl.zeros([BT, BT], dtype=tl.float32)
    for i_k in range(tl.cdiv(K, BK)):
        p_k = tl.make_block_ptr(k, (T, K), (H*K, 1), (i_t * BT, i_k * BK), (BT, BK), (1, 0))
        p_q = tl.make_block_ptr(q, (K, T), (1, H*K), (i_k * BK, i_t * BT), (BK, BT), (0, 1))
        b_q = tl.load(p_q, boundary_check=(0, 1))
        b_k = tl.load(p_k, boundary_check=(0, 1))
        b_A += tl.dot(b_k, b_q)

    if USE_G:
        g += bos * H + i_h
        p_g = tl.make_block_ptr(g, (T,), (H,), (i_t * BT,), (BT,), (0,))
        b_g = tl.load(p_g, boundary_check=(0,))
    if USE_G_GAMMA:
        b_gamma = tl.load(g_gamma + i_h)
        b_g = b_gamma * (tl.arange(0, BT) + 1)

    o_t = i_t * BT + tl.arange(0, BT)
    m_t = o_t < T
    m_A = (o_t[:, None] <= o_t[None, :]) & (m_t[:, None] & m_t)
    if USE_G:
        b_A = tl.where(m_A, b_A * exp(b_g[None, :] - b_g[:, None]) * scale, 0).to(do.dtype.element_ty)
    else:
        b_A = tl.where(m_A, b_A * scale, 0).to(do.dtype.element_ty)

    for i_v in range(tl.cdiv(V, BV)):
        p_do = tl.make_block_ptr(do, (T, V), (H*V, 1), (i_t * BT, i_v * BV), (BT, BV), (1, 0))
        p_dv = tl.make_block_ptr(dv, (T, V), (H*V, 1), (i_t * BT, i_v * BV), (BT, BV), (1, 0))
        b_do = tl.load(p_do, boundary_check=(0, 1))
        b_dv = tl.dot(b_A.to(b_do.dtype), b_do)
        tl.store(p_dv, b_dv.to(p_dv.dtype.element_ty), boundary_check=(0, 1))


def chunk_fwd_o(
    q: torch.Tensor,
    k: torch.Tensor,
    v: torch.Tensor,
    h: torch.Tensor,
    g: Optional[torch.Tensor] = None,
    g_gamma: Optional[torch.Tensor] = None,
    scale: Optional[float] = None,
    cu_seqlens: Optional[torch.LongTensor] = None,
    chunk_size: int = 64
) -> torch.Tensor:
    B, T, H, K, V = *q.shape, v.shape[-1]
    BT = min(chunk_size, max(16, triton.next_power_of_2(T)))
    chunk_indices = prepare_chunk_indices(cu_seqlens, BT) if cu_seqlens is not None else None
    NT = triton.cdiv(T, BT) if cu_seqlens is None else len(chunk_indices)
    if scale is None:
        scale = k.shape[-1] ** -0.5

    o = torch.empty_like(v)
    def grid(meta): return (triton.cdiv(V, meta['BV']), NT, B * H)
    chunk_fwd_kernel_o[grid](
        q,
        k,
        v,
        h,
        g,
        g_gamma,
        o,
        cu_seqlens,
        chunk_indices,
        scale,
        T=T,
        H=H,
        K=K,
        V=V,
        BT=BT,
    )
    return o


def chunk_bwd_dv(
    q: torch.Tensor,
    k: torch.Tensor,
    g: torch.Tensor,
    g_gamma: torch.Tensor,
    do: torch.Tensor,
    dh: torch.Tensor,
    scale: float,
    cu_seqlens: Optional[torch.LongTensor] = None,
    chunk_size: int = 64
) -> torch.Tensor:
    B, T, H, K, V = *k.shape, do.shape[-1]
    BT = min(chunk_size, max(16, triton.next_power_of_2(T)))
    chunk_indices = prepare_chunk_indices(cu_seqlens, BT) if cu_seqlens is not None else None
    # H100 can have larger block size
    if check_shared_mem('hopper', k.device.index):
        CONST_TILING = 128
    elif check_shared_mem:
        CONST_TILING = 64
    else:
        CONST_TILING = 32
    BK = min(triton.next_power_of_2(K), CONST_TILING)
    BV = min(triton.next_power_of_2(V), CONST_TILING)
    NT = triton.cdiv(T, BT) if cu_seqlens is None else len(chunk_indices)
    NV = triton.cdiv(V, BV)

    dv = torch.empty_like(do)
    grid = (NV, NT, B * H)
    chunk_bwd_kernel_dv[grid](
        q,
        k,
        g,
        g_gamma,
        do,
        dv,
        dh,
        cu_seqlens,
        chunk_indices,
        scale,
        T=T,
        H=H,
        K=K,
        V=V,
        BT=BT,
        BK=BK,
        BV=BV,
    )
    return dv


def chunk_bwd_dv_local(
    q: torch.Tensor,
    k: torch.Tensor,
    do: torch.Tensor,
<<<<<<< HEAD
    scale: float,
    g: Optional[torch.Tensor] = None,
    g_gamma: Optional[torch.Tensor] = None,
=======
    g: Optional[torch.Tensor] = None,
    g_gamma: Optional[torch.Tensor] = None,
    scale: float = None,
>>>>>>> 0dfd7f5f
    cu_seqlens: Optional[torch.LongTensor] = None,
    chunk_size: int = 64
) -> torch.Tensor:
    B, T, H, K, V = *k.shape, do.shape[-1]
    BT = min(chunk_size, max(16, triton.next_power_of_2(T)))
    chunk_indices = prepare_chunk_indices(cu_seqlens, BT) if cu_seqlens is not None else None
    # H100 can have larger block size
    if check_shared_mem('hopper', k.device.index):
        CONST_TILING = 128
    elif check_shared_mem:
        CONST_TILING = 64
    else:
        CONST_TILING = 32
    BK = min(triton.next_power_of_2(K), CONST_TILING)
    BV = min(triton.next_power_of_2(V), CONST_TILING)
    NT = triton.cdiv(T, BT) if cu_seqlens is None else len(chunk_indices)

    dv = torch.empty_like(do)
    grid = (NT, B * H)
    chunk_bwd_kernel_dv_local[grid](
        q,
        k,
        g,
        g_gamma,
        do,
        dv,
        cu_seqlens,
        chunk_indices,
        scale,
        T=T,
        H=H,
        K=K,
        V=V,
        BT=BT,
        BK=BK,
        BV=BV,
    )
    return dv


def chunk_bwd_dqkwg(
    q: torch.Tensor,
    k: torch.Tensor,
    v: torch.Tensor,
    do: torch.Tensor,
    h: torch.Tensor,
    dh: torch.Tensor,
    g: Optional[torch.Tensor] = None,
    g_gamma: Optional[torch.Tensor] = None,
    dv: Optional[torch.Tensor] = None,
    w: Optional[torch.Tensor] = None,
    cu_seqlens: Optional[torch.LongTensor] = None,
    chunk_size: int = 64,
    scale: float = 1.0,
) -> Tuple[torch.Tensor, torch.Tensor, torch.Tensor]:

    B, T, H, K, V = *k.shape, v.shape[-1]
    BT = min(chunk_size, max(16, triton.next_power_of_2(T)))
    chunk_indices = prepare_chunk_indices(cu_seqlens, BT) if cu_seqlens is not None else None
    NT = triton.cdiv(T, BT) if cu_seqlens is None else len(chunk_indices)

    CONST_TILING = 64 if check_shared_mem() else 32
    BK = min(triton.next_power_of_2(K), CONST_TILING)
    BV = min(triton.next_power_of_2(V), CONST_TILING)
    NK = triton.cdiv(K, BK)
    dq = torch.empty_like(q)
    dk = torch.empty_like(k)
    dg = torch.empty(NK, *g.shape, dtype=torch.float32, device=g.device) if g is not None else None
    dw = torch.empty_like(w) if w is not None else None

    grid = (NK, NT, B * H)
    chunk_bwd_kernel_dqkwg[grid](
        q=q,
        k=k,
        v=v,
        h=h,
        g=g,
        g_gamma=g_gamma,
        do=do,
        dh=dh,
        dv=dv,
        w=w,
        dw=dw,
        dq=dq,
        dk=dk,
        dg=dg,
        cu_seqlens=cu_seqlens,
        chunk_indices=chunk_indices,
        scale=scale,
        B=B,
        T=T,
        H=H,
        K=K,
        V=V,
        BT=BT,
        BK=BK,
        BV=BV,
    )

    if dg is not None:
        dg = dg.sum(0)
    return dq, dk, dw, dg<|MERGE_RESOLUTION|>--- conflicted
+++ resolved
@@ -574,15 +574,9 @@
     q: torch.Tensor,
     k: torch.Tensor,
     do: torch.Tensor,
-<<<<<<< HEAD
-    scale: float,
-    g: Optional[torch.Tensor] = None,
-    g_gamma: Optional[torch.Tensor] = None,
-=======
     g: Optional[torch.Tensor] = None,
     g_gamma: Optional[torch.Tensor] = None,
     scale: float = None,
->>>>>>> 0dfd7f5f
     cu_seqlens: Optional[torch.LongTensor] = None,
     chunk_size: int = 64
 ) -> torch.Tensor:
