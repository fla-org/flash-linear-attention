# -*- coding: utf-8 -*-
# Copyright (c) 2023-2025, Songlin Yang, Yu Zhang

from typing import Optional, Tuple

import torch
import triton
import triton.language as tl

from fla.ops.utils.op import exp
from fla.utils import input_guard


@triton.heuristics({
    'USE_INITIAL_STATE': lambda args: args['h0'] is not None,
    'STORE_FINAL_STATE': lambda args: args['ht'] is not None,
    'IS_VARLEN': lambda args: args['cu_seqlens'] is not None
})
@triton.jit(do_not_specialize=['T'])
def fused_recurrent_comba_fwd_kernel(
    q,
    k,
    p,
    v,
    g,
    beta,
    o,
    h0,
    ht,
    cu_seqlens,
    scale,
    T,
    B: tl.constexpr,
    H: tl.constexpr,
    HV: tl.constexpr,
    K: tl.constexpr,
    V: tl.constexpr,
    BK: tl.constexpr,
    BV: tl.constexpr,
    USE_INITIAL_STATE: tl.constexpr,  # whether to use initial state
    STORE_FINAL_STATE: tl.constexpr,  # whether to store final state
    IS_BETA_HEADWISE: tl.constexpr,  # whether beta is headwise vector or scalar,
    USE_QK_L2NORM_IN_KERNEL: tl.constexpr,
    IS_VARLEN: tl.constexpr
):
    i_k, i_v, i_nh = tl.program_id(0), tl.program_id(1), tl.program_id(2)
    i_n, i_hv = i_nh // HV, i_nh % HV
    i_h = i_hv // (HV // H)
    if IS_VARLEN:
        bos, eos = tl.load(cu_seqlens + i_n).to(tl.int64), tl.load(cu_seqlens + i_n + 1).to(tl.int64)
        all = T
        T = eos - bos
    else:
        bos, eos = i_n * T, i_n * T + T
        all = B * T
    o_k = i_k * BK + tl.arange(0, BK)
    o_v = i_v * BV + tl.arange(0, BV)

    p_q = q + (bos * H + i_h) * K + o_k
    p_k = k + (bos * H + i_h) * K + o_k
    p_v = v + (bos * HV + i_hv) * V + o_v
    p_p = p + (bos * H + i_h) * K + o_k
    if IS_BETA_HEADWISE:
        p_beta = beta + (bos * HV + i_hv) * V + o_v
    else:
        p_beta = beta + bos * HV + i_hv
    p_g = g + bos * HV + i_hv
    p_o = o + ((i_k * all + bos) * HV + i_hv) * V + o_v

    mask_k = o_k < K
    mask_v = o_v < V
    mask_h = mask_k[:, None] & mask_v[None, :]

    b_h = tl.zeros([BK, BV], dtype=tl.float32)
    if USE_INITIAL_STATE:
        p_h0 = h0 + i_nh * K*V + o_k[:, None] * V + o_v[None, :]
        b_h += tl.load(p_h0, mask=mask_h, other=0).to(tl.float32)

    for _ in range(0, T):
        b_q = tl.load(p_q, mask=mask_k, other=0).to(tl.float32)
        b_k = tl.load(p_k, mask=mask_k, other=0).to(tl.float32)
        b_v = tl.load(p_v, mask=mask_v, other=0).to(tl.float32)
        b_p = tl.load(p_p, mask=mask_k, other=0).to(tl.float32)
        b_g = tl.load(p_g).to(tl.float32)

        if USE_QK_L2NORM_IN_KERNEL:
<<<<<<< HEAD
            b_q = b_q / (tl.sqrt(tl.sum(b_q * b_q + 1e-6)))
            b_k = b_k / (tl.sqrt(tl.sum(b_k * b_k + 1e-6)))
            b_p = b_p / (tl.sqrt(tl.sum(b_p * b_p + 1e-6)))
=======
            b_q = b_q / tl.sqrt(tl.sum(b_q * b_q) + 1e-6)
            b_k = b_k / tl.sqrt(tl.sum(b_k * b_k) + 1e-6)
            b_p = b_p / tl.sqrt(tl.sum(b_p * b_p) + 1e-6)
>>>>>>> 20277368
        b_q = b_q * scale
        # [BV]
        b_v -= tl.sum(b_h * b_p[:, None], 0)
        # [BK, BV]
        b_h *= exp(b_g)
        if IS_BETA_HEADWISE:
            b_beta = tl.load(p_beta, mask=mask_v, other=0).to(tl.float32)
        else:
            b_beta = tl.load(p_beta).to(tl.float32)
        b_v *= b_beta
        # [BK, BV]
        b_h += b_k[:, None] * b_v[None, :]
        # [BV]
        b_o = tl.sum(b_h * b_q[:, None], 0)
        tl.store(p_o, b_o.to(p_o.dtype.element_ty), mask=mask_v)

        p_q += H*K
        p_k += H*K
        p_o += HV*V
        p_v += HV*V
        p_p += H*K
        p_g += HV
        p_beta += HV * (V if IS_BETA_HEADWISE else 1)

    if STORE_FINAL_STATE:
        p_ht = ht + i_nh * K*V + o_k[:, None] * V + o_v[None, :]
        tl.store(p_ht, b_h.to(p_ht.dtype.element_ty), mask=mask_h)


def fused_recurrent_comba_fwd(
    q: torch.Tensor,
    k: torch.Tensor,
    v: torch.Tensor,
    p: torch.Tensor,
    g: torch.Tensor,
    beta: torch.Tensor,
    scale: float,
    initial_state: torch.Tensor,
    output_final_state: bool,
    use_qk_l2norm_in_kernel: bool = False,
    cu_seqlens: Optional[torch.LongTensor] = None,
) -> Tuple[torch.Tensor, torch.Tensor]:
    B, T, H, K, V = *k.shape, v.shape[-1]
    HV = v.shape[2]
    N = B if cu_seqlens is None else len(cu_seqlens) - 1
    BK, BV = triton.next_power_of_2(K), min(triton.next_power_of_2(V), 8)
    NK, NV = triton.cdiv(K, BK), triton.cdiv(V, BV)
    assert NK == 1, "NK > 1 is not supported yet"
    num_stages = 3
    num_warps = 1

    o = q.new_empty(NK, *v.shape)
    if output_final_state:
        final_state = q.new_empty(N, HV, K, V, dtype=torch.float32)
    else:
        final_state = None

    grid = (NK, NV, N * HV)
    fused_recurrent_comba_fwd_kernel[grid](
        q=q,
        k=k,
        p=p,
        v=v,
        g=g,
        beta=beta,
        o=o,
        h0=initial_state,
        ht=final_state,
        cu_seqlens=cu_seqlens,
        scale=scale,
        T=T,
        B=B,
        H=H,
        HV=HV,
        K=K,
        V=V,
        BK=BK,
        BV=BV,
        IS_BETA_HEADWISE=beta.ndim == v.ndim,
        USE_QK_L2NORM_IN_KERNEL=use_qk_l2norm_in_kernel,
        num_warps=num_warps,
        num_stages=num_stages,
    )
    o = o.squeeze(0)
    return o, final_state


class FusedRecurrentCombaFunction(torch.autograd.Function):

    @staticmethod
    @input_guard
    def forward(
        ctx,
        q: torch.Tensor,
        k: torch.Tensor,
        p: torch.Tensor,
        v: torch.Tensor,
        g: torch.Tensor,
        beta: torch.Tensor,
        scale: float,
        initial_state: torch.Tensor,
        output_final_state: bool,
        use_qk_l2norm_in_kernel: bool = False,
        cu_seqlens: Optional[torch.LongTensor] = None,
    ):
        o, final_state = fused_recurrent_comba_fwd(
            q=q,
            k=k,
            p=p,
            v=v,
            g=g,
            beta=beta,
            scale=scale,
            initial_state=initial_state,
            output_final_state=output_final_state,
            use_qk_l2norm_in_kernel=use_qk_l2norm_in_kernel,
            cu_seqlens=cu_seqlens
        )

        return o, final_state

    @staticmethod
    @input_guard
    def backward(ctx, do, dht):
        raise NotImplementedError(
            "Backward pass is not implemented yet and we do not have plans to implement it "
            "because we haven't figured out how to compute dg without materializing the full "
            "hidden states for all time steps."
        )


def fused_recurrent_comba(
    q: torch.Tensor,
    k: torch.Tensor,
    p: torch.Tensor,
    v: torch.Tensor,
    g: torch.Tensor,
    beta: torch.Tensor = None,
    scale: float = None,
    initial_state: torch.Tensor = None,
    output_final_state: bool = False,
    use_qk_l2norm_in_kernel: bool = False,
    cu_seqlens: Optional[torch.LongTensor] = None,
) -> Tuple[torch.Tensor, torch.Tensor]:
    r"""
    Args:
        q (torch.Tensor):
            queries of shape `[B, T, H, K]`.
        k (torch.Tensor):
            keys of shape `[B, T, H, K]`.
        p (torch.Tensor):
            auxiliary keys of shape `[B, T, H, K]`.
        v (torch.Tensor):
            values of shape `[B, T, HV, V]`.
            GVA is applied if `HV > H`.
        g (torch.Tensor):
            g (decays) of shape `[B, T, HV]`.
        beta (torch.Tensor):
            betas of shape `[B, T, HV]`.
        scale (Optional[int]):
            Scale factor for the RetNet attention scores.
            If not provided, it will default to `1 / sqrt(K)`. Default: `None`.
        initial_state (Optional[torch.Tensor]):
            Initial state of shape `[N, HV, K, V]` for `N` input sequences.
            For equal-length input sequences, `N` equals the batch size `B`.
            Default: `None`.
        output_final_state (Optional[bool]):
            Whether to output the final state of shape `[N, HV, K, V]`. Default: `False`.
        use_qk_l2norm_in_kernel (Optional[bool]):
            Whether to use qk l2norm within the kernel for saving GPU memory.
            Default: `False`.
        cu_seqlens (torch.LongTensor):
            Cumulative sequence lengths of shape `[N+1]` used for variable-length training,
            consistent with the FlashAttention API.

    Returns:
        o (torch.Tensor):
            Outputs of shape `[B, T, HV, V]`.
        final_state (torch.Tensor):
            Final state of shape `[N, HV, K, V]` if `output_final_state=True` else `None`.

    Examples::
        >>> import torch
        >>> import torch.nn.functional as F
        >>> from einops import rearrange
        >>> from fla.ops.comba import fused_recurrent_comba
        # inputs with equal lengths
        >>> B, T, H, HV, K, V = 4, 2048, 4, 8, 512, 512
        >>> q = torch.randn(B, T, H, K, device='cuda')
        >>> k = F.normalize(torch.randn(B, T, H, K, device='cuda'), p=2, dim=-1)
        >>> v = torch.randn(B, T, HV, V, device='cuda')
        >>> b = torch.rand(H, dtype=torch.bfloat16, device='cuda').sigmoid()
        >>> p = k * b[:, None]
        >>> g = F.logsigmoid(torch.rand(B, T, HV, device='cuda'))
        >>> beta = torch.rand(B, T, HV, device='cuda').sigmoid()
        >>> h0 = torch.randn(B, HV, K, V, device='cuda')
        >>> o, ht = fused_recurrent_comba(
            q, k, v, p, g, beta,
            initial_state=h0,
            output_final_state=True
        )
        # for variable-length inputs, the batch size `B` is expected to be 1 and `cu_seqlens` is required
        >>> q, k, v, p, g, beta = map(lambda x: rearrange(x, 'b t ... -> 1 (b t) ...'), (q, k, v, p, g, beta))
        # for a batch with 4 sequences, `cu_seqlens` with 5 start/end positions are expected
        >>> cu_seqlens = q.new_tensor([0, 2048, 4096, 6144, 8192], dtype=torch.long)
        >>> o_var, ht_var = fused_recurrent_comba(
            q, k, p, v, g, beta,
            initial_state=h0,
            output_final_state=True,
            cu_seqlens=cu_seqlens
        )
    """
    if cu_seqlens is not None:
        if q.shape[0] != 1:
            raise ValueError(
                f"The batch size is expected to be 1 rather than {q.shape[0]} when using `cu_seqlens`."
                f"Please flatten variable-length inputs before processing."
            )
        if initial_state is not None and initial_state.shape[0] != len(cu_seqlens) - 1:
            raise ValueError(
                f"The number of initial states is expected to be equal to the number of input sequences, "
                f"i.e., {len(cu_seqlens) - 1} rather than {initial_state.shape[0]}."
            )
    if scale is None:
        scale = k.shape[-1] ** -0.5
    if beta is None:
        beta = torch.ones_like(q[..., 0])
    if p is None:
        p = k
    o, final_state = FusedRecurrentCombaFunction.apply(
        q,
        k,
        p,
        v,
        g,
        beta,
        scale,
        initial_state,
        output_final_state,
        use_qk_l2norm_in_kernel,
        cu_seqlens,
    )
    return o, final_state<|MERGE_RESOLUTION|>--- conflicted
+++ resolved
@@ -84,15 +84,9 @@
         b_g = tl.load(p_g).to(tl.float32)
 
         if USE_QK_L2NORM_IN_KERNEL:
-<<<<<<< HEAD
-            b_q = b_q / (tl.sqrt(tl.sum(b_q * b_q + 1e-6)))
-            b_k = b_k / (tl.sqrt(tl.sum(b_k * b_k + 1e-6)))
-            b_p = b_p / (tl.sqrt(tl.sum(b_p * b_p + 1e-6)))
-=======
             b_q = b_q / tl.sqrt(tl.sum(b_q * b_q) + 1e-6)
             b_k = b_k / tl.sqrt(tl.sum(b_k * b_k) + 1e-6)
             b_p = b_p / tl.sqrt(tl.sum(b_p * b_p) + 1e-6)
->>>>>>> 20277368
         b_q = b_q * scale
         # [BV]
         b_v -= tl.sum(b_h * b_p[:, None], 0)
