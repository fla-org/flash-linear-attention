--- conflicted
+++ resolved
@@ -78,7 +78,6 @@
         b_hc = tl.zeros([BK, BV], dtype=tl.float32)
         # since we need to make all DK in the SRAM. we face serve SRAM memory burden. By subchunking we allievate such burden
         for i_c in range(tl.cdiv(min(BT, T - i_t * BT), BC)):
-<<<<<<< HEAD
             current_offset = i_t * BT + i_c * BC
             valid_TC = tl.minimum(BC, T - current_offset)
             valid_mask_row = tl.arange(0, BC)[:, None] < valid_TC  # [BC, 1]
@@ -112,22 +111,6 @@
             b_v2 = tl.dot(b_w, b_h.to(b_w.dtype)) + b_u
             b_hc += tl.dot(b_kg, b_v) + tl.dot(b_bg.to(b_hc.dtype), b_v2)
             b_v2 = tl.where(valid_mask_row, b_v2, 0.0)
-=======
-            p_kg = tl.make_block_ptr(kg+(bos*H+i_h)*K, (K, T), (1, H*K), (i_k * BK, i_t * BT + i_c * BC), (BK, BC), (0, 1))
-            p_bg = tl.make_block_ptr(bg+(bos*H+i_h)*K, (K, T), (1, H*K), (i_k * BK, i_t * BT + i_c * BC), (BK, BC), (0, 1))
-            p_w = tl.make_block_ptr(w+(bos*H+i_h)*K, (T, K), (H*K, 1), (i_t * BT + i_c * BC, i_k * BK), (BC, BK), (1, 0))
-            p_v = tl.make_block_ptr(v+(bos*H+i_h)*V, (T, V), (H*V, 1), (i_t * BT + i_c * BC, i_v * BV), (BC, BV), (1, 0))
-            p_u = tl.make_block_ptr(u+(bos*H+i_h)*V, (T, V), (H*V, 1), (i_t * BT + i_c * BC, i_v * BV), (BC, BV), (1, 0))
-            p_v_new = tl.make_block_ptr(v_new+(bos*H+i_h)*V, (T, V), (H*V, 1), (i_t*BT+i_c*BC, i_v * BV), (BC, BV), (1, 0))
-            # [BK, BC]
-            b_kg = tl.load(p_kg, boundary_check=(0, 1))
-            b_v = tl.load(p_v, boundary_check=(0, 1))
-            b_w = tl.load(p_w, boundary_check=(0, 1))
-            b_bg = tl.load(p_bg, boundary_check=(0, 1))
-            b_v2 = tl.dot(b_w, b_h.to(b_w.dtype)) + tl.load(p_u, boundary_check=(0, 1))
-            b_hc += tl.dot(b_kg, b_v)
-            b_hc += tl.dot(b_bg.to(b_hc.dtype), b_v2)
->>>>>>> d97ce0a7
             tl.store(p_v_new, b_v2.to(p_v_new.dtype.element_ty), boundary_check=(0, 1))
 
         last_idx = min((i_t + 1) * BT, T) - 1
