--- conflicted
+++ resolved
@@ -14,109 +14,6 @@
 
 @triton.heuristics({
     'IS_VARLEN': lambda args: args['cu_seqlens'] is not None
-<<<<<<< HEAD
-=======
-})
-@triton.autotune(
-    configs=[
-        triton.Config({'BK': BK}, num_warps=num_warps, num_stages=num_stages)
-        for BK in [32, 64]
-        for num_warps in [2, 4, 8, 16]
-        for num_stages in [2, 3, 4]
-    ],
-    key=['BC', 'K'],
-    use_cuda_graph=use_cuda_graph,
-)
-@triton.jit(do_not_specialize=['T'])
-def chunk_dplr_fwd_A_kernel_intra_sub_inter(
-    q,
-    k,
-    a,
-    b,
-    gi,  # cumsum
-    ge,  # before cumsum
-    Aqk,
-    Aqb,
-    Aab,
-    Aak,
-    cu_seqlens,
-    chunk_indices,
-    scale: tl.constexpr,
-    T,
-    H: tl.constexpr,
-    K: tl.constexpr,
-    BT: tl.constexpr,
-    BC: tl.constexpr,
-    BK: tl.constexpr,
-    NC: tl.constexpr,
-    IS_VARLEN: tl.constexpr,
-):
-    i_t, i_c, i_bh = tl.program_id(0), tl.program_id(1), tl.program_id(2)
-    i_b, i_h = i_bh // H, i_bh % H
-    i_i, i_j = i_c // NC, i_c % NC
-    if IS_VARLEN:
-        i_n, i_t = tl.load(chunk_indices + i_t * 2).to(tl.int32), tl.load(chunk_indices + i_t * 2 + 1).to(tl.int32)
-        bos, eos = tl.load(cu_seqlens + i_n).to(tl.int32), tl.load(cu_seqlens + i_n + 1).to(tl.int32)
-        T = eos - bos
-    else:
-        bos, eos = i_b * T, i_b * T + T
-
-    if i_t * BT + i_i * BC >= T:
-        return
-    if i_i <= i_j:
-        return
-
-    b_Aqk = tl.zeros([BC, BC], dtype=tl.float32)
-    b_Aqb = tl.zeros([BC, BC], dtype=tl.float32)
-    b_Aab = tl.zeros([BC, BC], dtype=tl.float32)
-    b_Aak = tl.zeros([BC, BC], dtype=tl.float32)
-    for i_k in range(tl.cdiv(K, BK)):
-        o_k = i_k * BK + tl.arange(0, BK)
-        m_k = o_k < K
-
-        p_q = tl.make_block_ptr(q + (bos*H+i_h)*K, (T, K), (H*K, 1), (i_t * BT + i_i * BC, i_k * BK), (BC, BK), (1, 0))
-        p_a = tl.make_block_ptr(a + (bos*H+i_h)*K, (T, K), (H*K, 1), (i_t * BT + i_i * BC, i_k * BK), (BC, BK), (1, 0))
-        p_gq_i = tl.make_block_ptr(gi + (bos*H+i_h)*K, (T, K), (H*K, 1), (i_t * BT + i_i * BC, i_k * BK), (BC, BK), (1, 0))
-        p_gq_e = tl.make_block_ptr(ge + (bos*H+i_h)*K, (T, K), (H*K, 1), (i_t * BT + i_i * BC, i_k * BK), (BC, BK), (1, 0))
-        p_k = tl.make_block_ptr(k + (bos*H+i_h)*K, (K, T), (1, H*K), (i_k * BK, i_t * BT + i_j * BC), (BK, BC), (0, 1))
-        p_b = tl.make_block_ptr(b + (bos*H+i_h)*K, (K, T), (1, H*K), (i_k * BK, i_t * BT + i_j * BC), (BK, BC), (0, 1))
-        p_gk = tl.make_block_ptr(gi + (bos*H+i_h)*K, (K, T), (1, H*K), (i_k * BK, i_t * BT + i_j * BC), (BK, BC), (0, 1))
-        p_gn = gi + (bos + i_t * BT + i_i * BC - 1) * H*K + i_h * K + o_k
-        # [BK,]
-        b_gn = tl.load(p_gn, mask=m_k, other=0).to(tl.float32)
-        # [BC, BK]
-        b_q = tl.load(p_q, boundary_check=(0, 1))
-        b_a = tl.load(p_a, boundary_check=(0, 1))
-        b_gq_i = tl.load(p_gq_i, boundary_check=(0, 1))
-        b_gq_e = tl.load(p_gq_e, boundary_check=(0, 1))
-        b_ag = b_a * exp(b_gq_e - b_gn[None, :])
-        b_qg = b_q * exp(b_gq_i - b_gn[None, :]) * scale
-        # [BK, BC]
-        b_k = tl.load(p_k, boundary_check=(0, 1))
-        b_b = tl.load(p_b, boundary_check=(0, 1))
-        b_gk = tl.load(p_gk, boundary_check=(0, 1)).to(tl.float32)
-        tmp = exp(b_gn[:, None] - b_gk)
-        b_kg = b_k * tmp
-        b_bg = b_b * tmp
-        # [BC, BC] using tf32 to improve precision here.
-        b_Aab += tl.dot(b_ag, b_bg)
-        b_Aak += tl.dot(b_ag, b_kg)
-        b_Aqk += tl.dot(b_qg, b_kg)
-        b_Aqb += tl.dot(b_qg, b_bg)
-
-    p_Aqk = tl.make_block_ptr(Aqk + (bos*H+i_h)*BT, (T, BT), (H*BT, 1), (i_t * BT + i_i * BC, i_j * BC), (BC, BC), (1, 0))
-    p_Aqb = tl.make_block_ptr(Aqb + (bos*H+i_h)*BT, (T, BT), (H*BT, 1), (i_t * BT + i_i * BC, i_j * BC), (BC, BC), (1, 0))
-    p_Aab = tl.make_block_ptr(Aab + (bos*H+i_h)*BT, (T, BT), (H*BT, 1), (i_t * BT + i_i * BC, i_j * BC), (BC, BC), (1, 0))
-    p_Aak = tl.make_block_ptr(Aak + (bos*H+i_h)*BT, (T, BT), (H*BT, 1), (i_t * BT + i_i * BC, i_j * BC), (BC, BC), (1, 0))
-    tl.store(p_Aqk, b_Aqk.to(Aqk.dtype.element_ty, fp_downcast_rounding="rtne"), boundary_check=(0, 1))
-    tl.store(p_Aqb, b_Aqb.to(Aqb.dtype.element_ty, fp_downcast_rounding="rtne"), boundary_check=(0, 1))
-    tl.store(p_Aab, b_Aab.to(Aab.dtype.element_ty, fp_downcast_rounding="rtne"), boundary_check=(0, 1))
-    tl.store(p_Aak, b_Aak.to(Aak.dtype.element_ty, fp_downcast_rounding="rtne"), boundary_check=(0, 1))
-
-
-@triton.heuristics({
-    'IS_VARLEN': lambda args: args['cu_seqlens'] is not None
->>>>>>> 2f79d88e
 })
 @triton.autotune(
     configs=[
@@ -257,11 +154,9 @@
 
     chunk_indices = prepare_chunk_indices(cu_seqlens, BT) if cu_seqlens is not None else None
     NT = triton.cdiv(T, BT) if cu_seqlens is None else len(chunk_indices)
-<<<<<<< HEAD
-=======
     BC = min(16, BT)
     NC = triton.cdiv(BT, BC)
->>>>>>> 2f79d88e
+
 
     Aqk = q.new_empty(B, T, H, BT, dtype=q.dtype)
     Aqb = q.new_empty(B, T, H, BT, dtype=q.dtype)
@@ -269,32 +164,7 @@
     Aab = q.new_empty(B, T, H, BT, dtype=torch.float)
     Aak = q.new_empty(B, T, H, BT, dtype=torch.float)
 
-<<<<<<< HEAD
     grid = (NT, B, H)
-=======
-    chunk_dplr_fwd_A_kernel_intra_sub_inter[grid](
-        q=q,
-        k=k,
-        a=a,
-        b=b,
-        gi=gi,
-        ge=ge,
-        Aqk=Aqk,
-        Aqb=Aqb,
-        Aab=Aab,
-        Aak=Aak,
-        cu_seqlens=cu_seqlens,
-        chunk_indices=chunk_indices,
-        scale=scale,
-        T=T,
-        H=H,
-        K=K,
-        BT=BT,
-        BC=BC,
-        NC=NC,
-    )
-    grid = (NT, NC, B * H)
->>>>>>> 2f79d88e
     BK = triton.next_power_of_2(K)
     qg = torch.empty_like(q)
     kg = torch.empty_like(k, dtype=q.dtype)
