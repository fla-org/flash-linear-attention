# -*- coding: utf-8 -*-
# Copyright (c) 2023-2025, Songlin Yang, Yu Zhang

from typing import Optional

import torch
import triton
import triton.language as tl

<<<<<<< HEAD
from fla.ops.utils.exp import exp
from fla.utils import is_gather_supported, use_cuda_graph
=======
from fla.ops.utils.op import exp
from fla.utils import use_cuda_graph
>>>>>>> 94e14a85


@triton.heuristics({
    'USE_OFFSETS': lambda args: args['offsets'] is not None
})
@triton.autotune(
    configs=[
        triton.Config({'BK': BK}, num_warps=num_warps, num_stages=num_stages)
        for BK in [32, 64]
        for num_warps in [2, 4, 8, 16]
        for num_stages in [2, 3, 4]
    ],
    key=['BC', 'K'],
    use_cuda_graph=use_cuda_graph,
)
@triton.jit(do_not_specialize=['T'])
def chunk_dplr_fwd_A_kernel_intra_sub_inter(
    q,
    k,
    a,
    b,
    gi,  # cumsum
    ge,  # before cumsum
    Aqk,
    Aqb,
    Aab,
    Aak,
    offsets,
    indices,
    scale: tl.constexpr,
    T,
    H: tl.constexpr,
    K: tl.constexpr,
    BT: tl.constexpr,
    BC: tl.constexpr,
    BK: tl.constexpr,
    NC: tl.constexpr,
    USE_OFFSETS: tl.constexpr,
    HEAD_FIRST: tl.constexpr,
):
    i_t, i_c, i_bh = tl.program_id(0), tl.program_id(1), tl.program_id(2)
    i_b, i_h = i_bh // H, i_bh % H
    i_i, i_j = i_c // NC, i_c % NC
    if USE_OFFSETS:
        i_n, i_t = tl.load(indices + i_t * 2).to(tl.int32), tl.load(indices + i_t * 2 + 1).to(tl.int32)
        bos, eos = tl.load(offsets + i_n).to(tl.int32), tl.load(offsets + i_n + 1).to(tl.int32)
        T = eos - bos
    else:
        bos, eos = i_b * T, i_b * T + T

    if i_t * BT + i_i * BC >= T:
        return
    if i_i <= i_j:
        return

    b_Aqk = tl.zeros([BC, BC], dtype=tl.float32)
    b_Aqb = tl.zeros([BC, BC], dtype=tl.float32)
    b_Aab = tl.zeros([BC, BC], dtype=tl.float32)
    b_Aak = tl.zeros([BC, BC], dtype=tl.float32)
    for i_k in range(tl.cdiv(K, BK)):
        o_k = i_k * BK + tl.arange(0, BK)
        m_k = o_k < K

        if HEAD_FIRST:
            p_q = tl.make_block_ptr(q + i_bh * T*K, (T, K), (K, 1), (i_t * BT + i_i * BC, i_k * BK), (BC, BK), (1, 0))
            p_a = tl.make_block_ptr(a + i_bh * T*K, (T, K), (K, 1), (i_t * BT + i_i * BC, i_k * BK), (BC, BK), (1, 0))
            p_gq_i = tl.make_block_ptr(gi + i_bh * T*K, (T, K), (K, 1), (i_t * BT + i_i * BC, i_k * BK), (BC, BK), (1, 0))
            p_gq_e = tl.make_block_ptr(ge + i_bh * T*K, (T, K), (K, 1), (i_t * BT + i_i * BC, i_k * BK), (BC, BK), (1, 0))
            p_k = tl.make_block_ptr(k + i_bh * T*K, (K, T), (1, K), (i_k * BK, i_t * BT + i_j * BC), (BK, BC), (0, 1))
            p_b = tl.make_block_ptr(b + i_bh * T*K, (K, T), (1, K), (i_k * BK, i_t * BT + i_j * BC), (BK, BC), (0, 1))
            p_gk = tl.make_block_ptr(gi + i_bh * T*K, (K, T), (1, K), (i_k * BK, i_t * BT + i_j * BC), (BK, BC), (0, 1))
            p_gn = tl.max_contiguous(tl.multiple_of(gi + (i_bh * T + i_t * BT + i_i * BC - 1) * K + o_k, BK), BK)
        else:
            p_q = tl.make_block_ptr(q + (bos*H+i_h)*K, (T, K), (H*K, 1), (i_t * BT + i_i * BC, i_k * BK), (BC, BK), (1, 0))
            p_a = tl.make_block_ptr(a + (bos*H+i_h)*K, (T, K), (H*K, 1), (i_t * BT + i_i * BC, i_k * BK), (BC, BK), (1, 0))
            p_gq_i = tl.make_block_ptr(gi + (bos*H+i_h)*K, (T, K), (H*K, 1), (i_t * BT + i_i * BC, i_k * BK), (BC, BK), (1, 0))
            p_gq_e = tl.make_block_ptr(ge + (bos*H+i_h)*K, (T, K), (H*K, 1), (i_t * BT + i_i * BC, i_k * BK), (BC, BK), (1, 0))
            p_k = tl.make_block_ptr(k + (bos*H+i_h)*K, (K, T), (1, H*K), (i_k * BK, i_t * BT + i_j * BC), (BK, BC), (0, 1))
            p_b = tl.make_block_ptr(b + (bos*H+i_h)*K, (K, T), (1, H*K), (i_k * BK, i_t * BT + i_j * BC), (BK, BC), (0, 1))
            p_gk = tl.make_block_ptr(gi + (bos*H+i_h)*K, (K, T), (1, H*K), (i_k * BK, i_t * BT + i_j * BC), (BK, BC), (0, 1))
            p_gn = gi + (bos + i_t * BT + i_i * BC - 1) * H*K + i_h * K + o_k
        # [BK,]
        b_gn = tl.load(p_gn, mask=m_k, other=0).to(tl.float32)
        # [BC, BK]
        b_q = tl.load(p_q, boundary_check=(0, 1))
        b_a = tl.load(p_a, boundary_check=(0, 1))
        b_gq_i = tl.load(p_gq_i, boundary_check=(0, 1))
        b_gq_e = tl.load(p_gq_e, boundary_check=(0, 1))
        b_ag = b_a * exp(b_gq_e - b_gn[None, :])
        b_qg = b_q * exp(b_gq_i - b_gn[None, :]) * scale
        # [BK, BC]
        b_k = tl.load(p_k, boundary_check=(0, 1))
        b_b = tl.load(p_b, boundary_check=(0, 1))
        b_gk = tl.load(p_gk, boundary_check=(0, 1)).to(tl.float32)
        tmp = exp(b_gn[:, None] - b_gk)
        b_kg = b_k * tmp
        b_bg = b_b * tmp
        # [BC, BC] using tf32 to improve precision here.
        b_Aab += tl.dot(b_ag, b_bg)
        b_Aak += tl.dot(b_ag, b_kg)
        b_Aqk += tl.dot(b_qg, b_kg)
        b_Aqb += tl.dot(b_qg, b_bg)

    if HEAD_FIRST:
        p_Aqk = tl.make_block_ptr(Aqk + i_bh*T*BT, (T, BT), (BT, 1), (i_t * BT + i_i * BC, i_j * BC), (BC, BC), (1, 0))
        p_Aqb = tl.make_block_ptr(Aqb + i_bh*T*BT, (T, BT), (BT, 1), (i_t * BT + i_i * BC, i_j * BC), (BC, BC), (1, 0))
        p_Aab = tl.make_block_ptr(Aab + i_bh*T*BT, (T, BT), (BT, 1), (i_t * BT + i_i * BC, i_j * BC), (BC, BC), (1, 0))
        p_Aak = tl.make_block_ptr(Aak + i_bh*T*BT, (T, BT), (BT, 1), (i_t * BT + i_i * BC, i_j * BC), (BC, BC), (1, 0))
    else:
        p_Aqk = tl.make_block_ptr(Aqk + (bos*H+i_h)*BT, (T, BT), (H*BT, 1), (i_t * BT + i_i * BC, i_j * BC), (BC, BC), (1, 0))
        p_Aqb = tl.make_block_ptr(Aqb + (bos*H+i_h)*BT, (T, BT), (H*BT, 1), (i_t * BT + i_i * BC, i_j * BC), (BC, BC), (1, 0))
        p_Aab = tl.make_block_ptr(Aab + (bos*H+i_h)*BT, (T, BT), (H*BT, 1), (i_t * BT + i_i * BC, i_j * BC), (BC, BC), (1, 0))
        p_Aak = tl.make_block_ptr(Aak + (bos*H+i_h)*BT, (T, BT), (H*BT, 1), (i_t * BT + i_i * BC, i_j * BC), (BC, BC), (1, 0))
    tl.store(p_Aqk, b_Aqk.to(Aqk.dtype.element_ty, fp_downcast_rounding="rtne"), boundary_check=(0, 1))
    tl.store(p_Aqb, b_Aqb.to(Aqb.dtype.element_ty, fp_downcast_rounding="rtne"), boundary_check=(0, 1))
    tl.store(p_Aab, b_Aab.to(Aab.dtype.element_ty, fp_downcast_rounding="rtne"), boundary_check=(0, 1))
    tl.store(p_Aak, b_Aak.to(Aak.dtype.element_ty, fp_downcast_rounding="rtne"), boundary_check=(0, 1))


@triton.heuristics({
    'USE_OFFSETS': lambda args: args['offsets'] is not None
})
@triton.autotune(
    configs=[
        triton.Config({}, num_warps=num_warps, num_stages=num_stages)
        for num_warps in [2, 4, 8, 16, 32]
        for num_stages in [2, 3, 4]
    ],
    key=['BK', 'BT'],
    use_cuda_graph=use_cuda_graph,
)
@triton.jit(do_not_specialize=['T'])
def chunk_dplr_fwd_A_kernel_intra_sub_intra(
    q,
    k,
    a,
    b,
    gi,
    ge,
    qg,
    kg,
    ag,
    bg,
    Aqk,
    Aqb,
    Aab,
    Aak,
    offsets,
    indices,
    scale: tl.constexpr,
    T,
    H: tl.constexpr,
    K: tl.constexpr,
    BT: tl.constexpr,
    BC: tl.constexpr,
    BK: tl.constexpr,
    NC: tl.constexpr,
    USE_OFFSETS: tl.constexpr,
    HEAD_FIRST: tl.constexpr,
    GATHER_SUPPORTED: tl.constexpr = is_gather_supported,
):
    i_t, i_i, i_bh = tl.program_id(0), tl.program_id(1), tl.program_id(2)
    i_b, i_h = i_bh // H, i_bh % H
    i_j = i_i
    if USE_OFFSETS:
        i_n, i_t = tl.load(indices + i_t * 2).to(tl.int32), tl.load(indices + i_t * 2 + 1).to(tl.int32)
        bos, eos = tl.load(offsets + i_n).to(tl.int32), tl.load(offsets + i_n + 1).to(tl.int32)
        T = eos - bos
    else:
        bos, eos = i_b * T, i_b * T + T

    if i_t * BT + i_i * BC >= T:
        return

    o_i = tl.arange(0, BC)
    o_k = tl.arange(0, BK)
    m_k = o_k < K
    m_A = (i_t * BT + i_i * BC + tl.arange(0, BC)) < T
    last_idx = min((i_t+1) * BT, T) - 1
    if HEAD_FIRST:
        o_A = i_bh * T*BT + (i_t * BT + i_i * BC + tl.arange(0, BC)) * BT + i_j * BC
        p_q = tl.make_block_ptr(q + i_bh * T*K, (T, K), (K, 1), (i_t * BT + i_i * BC, 0), (BC, BK), (1, 0))
        p_k = tl.make_block_ptr(k + i_bh * T*K, (T, K), (K, 1), (i_t * BT + i_i * BC, 0), (BC, BK), (1, 0))
        p_a = tl.make_block_ptr(a + i_bh * T*K, (T, K), (K, 1), (i_t * BT + i_i * BC, 0), (BC, BK), (1, 0))
        p_b = tl.make_block_ptr(b + i_bh * T*K, (T, K), (K, 1), (i_t * BT + i_i * BC, 0), (BC, BK), (1, 0))
        p_gi = tl.make_block_ptr(gi + i_bh * T*K, (T, K), (K, 1), (i_t * BT + i_i * BC, 0), (BC, BK), (1, 0))
        p_ge = tl.make_block_ptr(ge + i_bh * T*K, (T, K), (K, 1), (i_t * BT + i_i * BC, 0), (BC, BK), (1, 0))
        p_g_last = gi + i_bh * T*K + last_idx * K + tl.arange(0, BK)
        b_g_last = tl.load(p_g_last, mask=m_k, other=0)

        p_qg = tl.make_block_ptr(qg + i_bh * T*K, (T, K), (K, 1), (i_t * BT + i_i * BC, 0), (BC, BK), (1, 0))
        p_kg = tl.make_block_ptr(kg + i_bh * T*K, (T, K), (K, 1), (i_t * BT + i_i * BC, 0), (BC, BK), (1, 0))
        p_ag = tl.make_block_ptr(ag + i_bh * T*K, (T, K), (K, 1), (i_t * BT + i_i * BC, 0), (BC, BK), (1, 0))
        p_bg = tl.make_block_ptr(bg + i_bh * T*K, (T, K), (K, 1), (i_t * BT + i_i * BC, 0), (BC, BK), (1, 0))
    else:
        o_A = (bos + i_t * BT + i_i * BC + tl.arange(0, BC)) * H*BT + i_h * BT + i_j * BC
        p_q = tl.make_block_ptr(q + (bos * H + i_h) * K, (T, K), (H*K, 1), (i_t * BT + i_i * BC, 0), (BC, BK), (1, 0))
        p_k = tl.make_block_ptr(k + (bos * H + i_h) * K, (T, K), (H*K, 1), (i_t * BT + i_i * BC, 0), (BC, BK), (1, 0))
        p_a = tl.make_block_ptr(a + (bos * H + i_h) * K, (T, K), (H*K, 1), (i_t * BT + i_i * BC, 0), (BC, BK), (1, 0))
        p_b = tl.make_block_ptr(b + (bos * H + i_h) * K, (T, K), (H*K, 1), (i_t * BT + i_i * BC, 0), (BC, BK), (1, 0))
        p_gi = tl.make_block_ptr(gi + (bos * H + i_h) * K, (T, K), (H*K, 1), (i_t * BT + i_i * BC, 0), (BC, BK), (1, 0))
        p_ge = tl.make_block_ptr(ge + (bos * H + i_h) * K, (T, K), (H*K, 1), (i_t * BT + i_i * BC, 0), (BC, BK), (1, 0))
        p_g_last = gi + (bos * H + i_h) * K + last_idx * H * K + tl.arange(0, BK)
        b_g_last = tl.load(p_g_last, mask=m_k, other=0)
        p_qg = tl.make_block_ptr(qg + (bos * H + i_h) * K, (T, K), (H*K, 1), (i_t * BT + i_i * BC, 0), (BC, BK), (1, 0))
        p_kg = tl.make_block_ptr(kg + (bos * H + i_h) * K, (T, K), (H*K, 1), (i_t * BT + i_i * BC, 0), (BC, BK), (1, 0))
        p_ag = tl.make_block_ptr(ag + (bos * H + i_h) * K, (T, K), (H*K, 1), (i_t * BT + i_i * BC, 0), (BC, BK), (1, 0))
        p_bg = tl.make_block_ptr(bg + (bos * H + i_h) * K, (T, K), (H*K, 1), (i_t * BT + i_i * BC, 0), (BC, BK), (1, 0))

    b_q = tl.load(p_q, boundary_check=(0, 1))
    b_q = b_q * scale
    b_k = tl.load(p_k, boundary_check=(0, 1))
    b_a = tl.load(p_a, boundary_check=(0, 1))
    b_b = tl.load(p_b, boundary_check=(0, 1))
    b_gi = tl.load(p_gi, boundary_check=(0, 1)).to(tl.float32)
    b_ge = tl.load(p_ge, boundary_check=(0, 1)).to(tl.float32)

    # deal with decay term.
    g_exp = exp(b_gi)
    g_exp_inv = exp(-b_gi + b_g_last[None, :])
    b_qg = b_q * g_exp
    b_kg = b_k * g_exp_inv
    b_bg = b_b * g_exp_inv
    b_ag = b_a * exp(b_ge)
    tl.store(p_qg, b_qg.to(p_qg.dtype.element_ty, fp_downcast_rounding="rtne"), boundary_check=(0, 1))
    tl.store(p_bg, b_bg.to(p_bg.dtype.element_ty, fp_downcast_rounding="rtne"), boundary_check=(0, 1))
    tl.store(p_ag, b_ag.to(p_ag.dtype.element_ty, fp_downcast_rounding="rtne"), boundary_check=(0, 1))
    tl.store(p_kg, b_kg.to(p_kg.dtype.element_ty, fp_downcast_rounding="rtne"), boundary_check=(0, 1))
    # tl.debug_barrier()

    b_q = b_q.to(b_k.dtype)
    # inner attn
    for j in range(0, min(BC, T - i_t * BT - i_i * BC)):
        # a trick to index the j-th row of b_k, b_g, b_b
        if GATHER_SUPPORTED:
            row_idx = tl.full([1, BK], j, dtype=tl.int16)
            # [1, BK]
            b_k_j = tl.gather(b_k, row_idx, axis=0)
            b_gk_j = tl.gather(b_gi, row_idx, axis=0)
            b_b_j = tl.gather(b_b, row_idx, axis=0)
        else:
            mask = tl.arange(0, BC) == j
            b_k_j = tl.sum(tl.where(mask[:, None], b_k, 0), 0)[None, :]
            b_gk_j = tl.sum(tl.where(mask[:, None], b_gi, 0), 0)[None, :]
            b_b_j = tl.sum(tl.where(mask[:, None], b_b, 0), 0)[None, :]
        mask = tl.arange(0, BC) == j
        tmp = exp(b_gi - b_gk_j)
        b_A_qk = tl.sum(b_q * b_k_j * tmp, 1)
        b_A_qk = tl.where(o_i >= j, b_A_qk, 0.)
        b_A_qb = tl.sum(b_q * b_b_j * tmp, 1)
        b_A_qb = tl.where(o_i >= j, b_A_qb, 0.)
        tmp2 = exp(b_ge - b_gk_j)
        b_A_ak = tl.sum(b_a * b_k_j * tmp2, 1)
        b_A_ak = tl.where(o_i > j, b_A_ak, 0.)
        b_A_ab = tl.sum(b_a * b_b_j * tmp2, 1)
        b_A_ab = tl.where(o_i > j, b_A_ab, 0.)
        tl.store(Aqk + o_A + j, b_A_qk.to(dtype=Aqk.dtype.element_ty, fp_downcast_rounding="rtne"), mask=m_A)
        tl.store(Aqb + o_A + j, b_A_qb.to(dtype=Aqb.dtype.element_ty, fp_downcast_rounding="rtne"), mask=m_A)
        tl.store(Aab + o_A + j, b_A_ab.to(dtype=Aqb.dtype.element_ty, fp_downcast_rounding="rtne"), mask=m_A)
        tl.store(Aak + o_A + j, b_A_ak.to(dtype=Aqk.dtype.element_ty, fp_downcast_rounding="rtne"), mask=m_A)


def chunk_fwd_intra_dplr_fn(
    q: torch.Tensor,
    k: torch.Tensor,
    a: torch.Tensor,
    b: torch.Tensor,
    gi: torch.Tensor,
    ge: torch.Tensor,
    scale: float,
    chunk_size: int,
    offsets: Optional[torch.LongTensor] = None,
    indices: Optional[torch.LongTensor] = None,
    head_first: bool = True,
):
    if head_first:
        B, H, T, K = k.shape
    else:
        B, T, H, K = k.shape
    BT = min(chunk_size, max(16, triton.next_power_of_2(T)))
    NT = triton.cdiv(T, BT) if offsets is None else len(indices)
    BC = min(16, BT)
    NC = triton.cdiv(BT, BC)

    Aqk = q.new_empty(B, *((H, T) if head_first else (T, H)), BT, dtype=q.dtype)
    Aqb = q.new_empty(B, *((H, T) if head_first else (T, H)), BT, dtype=q.dtype)
    # involving matrix inverse and it'd be better to use float here.
    Aab = q.new_empty(B, *((H, T) if head_first else (T, H)), BT, dtype=torch.float)
    Aak = q.new_empty(B, *((H, T) if head_first else (T, H)), BT, dtype=torch.float)
    grid = (NT, NC * NC, B * H)

    chunk_dplr_fwd_A_kernel_intra_sub_inter[grid](
        q=q, k=k, a=a, b=b, gi=gi, ge=ge, Aqk=Aqk, Aqb=Aqb, Aab=Aab, Aak=Aak,
        offsets=offsets, indices=indices,
        scale=scale,
        T=T, H=H, K=K, BT=BT, BC=BC, NC=NC,
        HEAD_FIRST=head_first
    )
    grid = (NT, NC, B * H)
    BK = triton.next_power_of_2(K)
    qg = torch.empty_like(q)
    kg = torch.empty_like(k, dtype=q.dtype)
    ag = torch.empty_like(a, dtype=q.dtype)
    bg = torch.empty_like(b, dtype=q.dtype)
    chunk_dplr_fwd_A_kernel_intra_sub_intra[grid](
        q=q, k=k, a=a, b=b, gi=gi, ge=ge, Aqk=Aqk, Aqb=Aqb, Aab=Aab, Aak=Aak,
        qg=qg, kg=kg, ag=ag, bg=bg,
        offsets=offsets, indices=indices,
        scale=scale,
        T=T, H=H, K=K, BT=BT, BC=BC, BK=BK, HEAD_FIRST=head_first, NC=NC
    )
    return Aab, Aqk, Aak, Aqb, qg, kg, ag, bg<|MERGE_RESOLUTION|>--- conflicted
+++ resolved
@@ -7,13 +7,8 @@
 import triton
 import triton.language as tl
 
-<<<<<<< HEAD
-from fla.ops.utils.exp import exp
+from fla.ops.utils.op import exp
 from fla.utils import is_gather_supported, use_cuda_graph
-=======
-from fla.ops.utils.op import exp
-from fla.utils import use_cuda_graph
->>>>>>> 94e14a85
 
 
 @triton.heuristics({
