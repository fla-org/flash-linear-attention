--- conflicted
+++ resolved
@@ -4,17 +4,11 @@
 import torch
 import triton
 import triton.language as tl
-<<<<<<< HEAD
-from fla.utils import custom_fwd_wrapper, custom_bwd_wrapper
-from fla.utils import get_available_device
-device = get_available_device()
-=======
->>>>>>> bc9b6c8f
+
 
 from fla.ops.delta_rule.wy_fast import (bwd_prepare_wy_repr,
                                         fwd_prepare_wy_repr, fwd_recompute_w_u)
-from fla.ops.utils import contiguous
-from fla.utils import autocast_custom_bwd, autocast_custom_fwd
+from fla.utils import autocast_custom_bwd, autocast_custom_fwd, contiguous, device
 
 
 @triton.autotune(
@@ -496,12 +490,8 @@
 class ChunkDeltaRuleFunction(torch.autograd.Function):
 
     @staticmethod
-<<<<<<< HEAD
-    @custom_fwd_wrapper(device_type=device)
-=======
->>>>>>> bc9b6c8f
     @contiguous
-    @autocast_custom_fwd
+    @autocast_custom_fwd(device_type=device)
     def forward(ctx, q, k, v, beta, BT, initial_state, output_final_state, checkpoint_level=1):
         # obtain WY representation. u is actually the new v.
         w, u, A = fwd_prepare_wy_repr(k, v, beta, BT)
@@ -521,12 +511,8 @@
         return o.to(q.dtype), final_state
 
     @staticmethod
-<<<<<<< HEAD
-    @custom_bwd_wrapper(device_type=device)
-=======
->>>>>>> bc9b6c8f
     @contiguous
-    @autocast_custom_bwd
+    @autocast_custom_bwd(device_type=device)
     def backward(ctx, do, d_ht=None):
         q, k, v, beta, A, h, v_new, initial_state = ctx.saved_tensors
         BT = ctx.BT
