--- conflicted
+++ resolved
@@ -12,10 +12,6 @@
 @torch.compiler.disable
 def chunk_rwkv7(
     r: torch.Tensor,
-<<<<<<< HEAD
-=======
-    w: torch.Tensor,
->>>>>>> 965c3553
     k: torch.Tensor,
     v: torch.Tensor,
     a: torch.Tensor,
@@ -32,11 +28,6 @@
     Args:
         r (torch.Tensor):
             r of shape `[B, H, T, K]` if `head_first=True` else `[B, T, H, K]`.
-<<<<<<< HEAD
-=======
-        w (torch.Tensor):
-            log decay of shape `[B, H, T, K]` if `head_first=True` else `[B, T, H, K]`.
->>>>>>> 965c3553
         k (torch.Tensor):
             k of shape `[B, H, T, K]` if `head_first=True` else `[B, T, H, K]`.
         v (torch.Tensor):
