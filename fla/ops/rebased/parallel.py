--- conflicted
+++ resolved
@@ -4,14 +4,9 @@
 import torch
 import triton
 import triton.language as tl
-<<<<<<< HEAD
-from fla.utils import custom_fwd_wrapper, custom_bwd_wrapper
-from fla.utils import get_available_device
-device = get_available_device()
-=======
->>>>>>> bc9b6c8f
-
-from fla.utils import autocast_custom_bwd, autocast_custom_fwd, contiguous
+
+
+from fla.utils import autocast_custom_bwd, autocast_custom_fwd, contiguous, device
 
 # Rebased: Linear Transformers with Learnable Kernel Functions are Better In-Context Models
 # https://github.com/corl-team/rebased/blob/main/flash_linear_attention/fla/ops/triton/rebased_fast/parallel.py
@@ -344,11 +339,7 @@
 
     @staticmethod
     @contiguous
-<<<<<<< HEAD
-    @custom_fwd_wrapper(device_type=device)
-=======
-    @autocast_custom_fwd
->>>>>>> bc9b6c8f
+    @autocast_custom_fwd(device_type=device)
     def forward(ctx, q, k, v, scale):
         BTL, BTS = 128, 32
         assert BTL % BTS == 0
@@ -382,12 +373,8 @@
         return o.sum(0).to(q.dtype), z.sum(0).to(q.dtype)
 
     @staticmethod
-<<<<<<< HEAD
-    @custom_bwd_wrapper(device_type=device)
-=======
->>>>>>> bc9b6c8f
     @contiguous
-    @autocast_custom_bwd
+    @autocast_custom_bwd(device_type=device)
     def backward(ctx, do, dz):
         q, k, v = ctx.saved_tensors
         scale = ctx.scale
