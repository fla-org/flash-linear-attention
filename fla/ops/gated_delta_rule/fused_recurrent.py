--- conflicted
+++ resolved
@@ -189,16 +189,9 @@
         BK=BK,
         BV=BV,
         IS_BETA_HEADWISE=beta.ndim != v.ndim,
-<<<<<<< HEAD
-        USE_Q_L2NORM=use_q_l2norm,
-        USE_K_L2NORM=use_k_l2norm,
-        num_warps=num_warps,
-        num_stages=num_stages,
-=======
         USE_QK_L2NORM_IN_KERNEL=use_qk_l2norm_in_kernel,
         num_warps=1,
         num_stages=3,
->>>>>>> 3a340ea8
     )
     return o, final_state
 
