--- conflicted
+++ resolved
@@ -91,13 +91,8 @@
         b_k = tl.load(p_k, mask=mask_k, other=0).to(tl.float32)
         b_v = tl.load(p_v, mask=mask_v, other=0).to(tl.float32)
         if USE_QK_L2NORM_IN_KERNEL:
-<<<<<<< HEAD
-            b_q = b_q / (tl.sqrt(tl.sum(b_q * b_q + 1e-6)))
-            b_k = b_k / (tl.sqrt(tl.sum(b_k * b_k + 1e-6)))
-=======
             b_q = b_q / tl.sqrt(tl.sum(b_q * b_q) + 1e-6)
             b_k = b_k / tl.sqrt(tl.sum(b_k * b_k) + 1e-6)
->>>>>>> 20277368
         b_q = b_q * scale
         if IS_BETA_HEADWISE:
             b_beta = tl.load(p_beta).to(tl.float32)
