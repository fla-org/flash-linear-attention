# -*- coding: utf-8 -*-

# Copyright (c) 2024, Songlin Yang

from typing import Tuple

import torch
import triton
import triton.language as tl
<<<<<<< HEAD
from fla.utils import custom_fwd_wrapper, custom_bwd_wrapper
from fla.utils import get_available_device
device = get_available_device()
from fla.ops.utils import chunk_global_reversed_cumsum
from fla.utils import contiguous
=======

from fla.ops.utils import chunk_global_reversed_cumsum
from fla.utils import autocast_custom_bwd, autocast_custom_fwd, contiguous
>>>>>>> bc9b6c8f



@triton.autotune(
    configs=[
        triton.Config({}, num_warps=2, num_stages=1),
        triton.Config({}, num_warps=4, num_stages=1),
        triton.Config({}, num_warps=8, num_stages=1),
        triton.Config({}, num_warps=16, num_stages=1),
        triton.Config({}, num_warps=2, num_stages=2),
        triton.Config({}, num_warps=4, num_stages=2),
        triton.Config({}, num_warps=8, num_stages=2),
        triton.Config({}, num_warps=16, num_stages=2),
    ],
    key=['K', 'V', 'T']
)
@triton.jit
def fused_recurrent_rwkv6_fwd_kernel(
    q,  # query [B, H, T, K]
    k,  # key [B, H, T, K]
    v,  # value [B, H, T, V]
    w,  # log gate [B, H, T, K]
    u,  # bonus [B, H, K]
    o,  # output [B, H, T, V]
    # initial hidden state initialization [B, H, K, V]
    h0,
    ht,  # final hidden state [B, H, K, V]
    s_k_h,  # stride size: T * K
    s_v_h,  # stride size: T * V
    scale,  # K ** -0.5
    B: tl.constexpr,
    H: tl.constexpr,
    T: tl.constexpr,
    K: tl.constexpr,
    V: tl.constexpr,
    BK: tl.constexpr,  # BLOCK SIZE along the K dimension
    BV: tl.constexpr,  # BLOCK SIZE along the V dimension
    USE_INITIAL_STATE: tl.constexpr,  # whether to use initial state
    STORE_FINAL_STATE: tl.constexpr,  # whether to store final state
    REVERSE: tl.constexpr,  # whether to do autoregressive modeling in the reverse direction
):
    i_v, i_k, i_bh = tl.program_id(0), tl.program_id(1), tl.program_id(2)
    i_h = i_bh % H

    p_q = q + i_bh * s_k_h + i_k * BK + tl.arange(0, BK) + ((T - 1) * K if REVERSE else 0)
    p_k = k + i_bh * s_k_h + i_k * BK + tl.arange(0, BK) + ((T - 1) * K if REVERSE else 0)
    p_v = v + i_bh * s_v_h + i_v * BV + tl.arange(0, BV) + ((T - 1) * V if REVERSE else 0)
    p_o = o + (i_bh + i_k * B * H) * s_v_h + i_v * BV + tl.arange(0, BV) + ((T - 1) * V if REVERSE else 0)
    p_w = w + i_bh * s_k_h + i_k * BK + tl.arange(0, BK) + ((T - 1) * K if REVERSE else 0)
    p_u = u + i_h * K + tl.arange(0, BK) + i_k * BK

    mask_bk = (i_k * BK + tl.arange(0, BK)) < K
    mask_bv = (i_v * BV + tl.arange(0, BV)) < V
    mask_kv = mask_bv[:, None] & mask_bk[None, :]

    b_h = tl.zeros([BV, BK], dtype=tl.float32)
    if USE_INITIAL_STATE:
        p_h0 = h0 + i_bh * K * V + (i_k * BK + tl.arange(0, BK)[None, :]) * V + (i_v * BV + tl.arange(0, BV)[:, None])
        b_h += tl.load(p_h0, mask=mask_kv, other=0).to(tl.float32)

    b_u = tl.load(p_u, mask=mask_bk, other=0).to(tl.float32)
    for _ in range(0, T):
        b_k = tl.load(p_k, mask=mask_bk, other=0).to(tl.float32)
        b_v = tl.load(p_v, mask=mask_bv, other=0).to(tl.float32)
        b_q = tl.load(p_q, mask=mask_bk, other=0).to(tl.float32) * scale
        b_w = tl.load(p_w, mask=mask_bk, other=0).to(tl.float32)
        b_w = tl.exp(b_w)
        b_kv = b_k[None, :] * b_v[:, None]
        b_o = (b_h + b_kv * b_u[None, :]) * b_q[None, :]
        b_o = tl.sum(b_o, axis=1)
        b_h = b_h * b_w[None, :]
        b_h += b_kv
        tl.store(p_o, b_o.to(p_o.dtype.element_ty), mask=mask_bv)
        p_q += -K if REVERSE else K
        p_k += -K if REVERSE else K
        p_o += -V if REVERSE else V
        p_v += -V if REVERSE else V
        p_w += -K if REVERSE else K

    if STORE_FINAL_STATE:
        p_ht = ht + i_bh * K * V + (i_k * BK + tl.arange(0, BK)[None, :]) * V + (i_v * BV + tl.arange(0, BV)[:, None])
        tl.store(p_ht, b_h.to(p_ht.dtype.element_ty), mask=mask_kv)


# Similar to Algorithm1 of https://arxiv.org/abs/2006.16236
@triton.jit
def fused_recurrent_rwkv6_bwd_kernel_dq(
    # B: B, H: H, T: T, D: d_head
    # NV: number of split in the V dimension. NK: number of split in the K dimension
    k,  # key [B, H, T, V]
    v,  # value [B, H, T, V]
    w,  # log gate [B, H, T, K]
    u,  # bonus [B, H, K]

    do,  # gradient of output [B, H, T, V]
    dq,  # gradient of query [NV, B, H, T, K]
    dq_aux,  # gradient of query_aux [NV, B, H, T, K]

    # initial hidden state initialization [B, H, K, V]
    h0,

    s_k_h,  # stride size: T * K
    s_v_h,  # stride size: T * V

    scale,  # K ** -0.5
    B: tl.constexpr,  # B
    H: tl.constexpr,  # H
    T: tl.constexpr,  # T
    K: tl.constexpr,  # K
    V: tl.constexpr,  # V
    BK: tl.constexpr,  # BLOCK SIZE along the K dimension
    BV: tl.constexpr,  # BLOCK SIZE along the V dimension
    USE_INITIAL_STATE: tl.constexpr,  # whether to use initial state
    REVERSE: tl.constexpr,  # whether to do autoregressive modeling in the reverse direction
):
    i_v, i_k, i_bh = tl.program_id(0), tl.program_id(1), tl.program_id(2)
    i_h = i_bh % H
    p_k = k + i_bh * s_k_h + i_k * BK + tl.arange(0, BK) + ((T - 1) * K if REVERSE else 0)
    p_v = v + i_bh * s_v_h + i_v * BV + tl.arange(0, BV) + ((T - 1) * V if REVERSE else 0)
    p_do = do + i_bh * s_v_h + i_v * BV + tl.arange(0, BV) + ((T - 1) * V if REVERSE else 0)
    p_dq = dq + (i_bh + i_v * B * H) * s_k_h + i_k * BK + tl.arange(0, BK) + ((T - 1) * K if REVERSE else 0)
    p_dq_aux = dq_aux + (i_bh + i_v * B * H) * s_k_h + i_k * BK + tl.arange(0, BK) + ((T - 1) * K if REVERSE else 0)
    p_w = w + i_bh * s_k_h + i_k * BK + tl.arange(0, BK) + ((T - 1) * K if REVERSE else 0)
    p_u = u + i_h * K + tl.arange(0, BK) + i_k * BK

    mask_bk = i_k * BK + tl.arange(0, BK) < K
    mask_bv = i_v * BV + tl.arange(0, BV) < V
    mask_kv = mask_bv[:, None] & mask_bk[None, :]
    b_u = tl.load(p_u, mask=mask_bk, other=0).to(tl.float32)
    b_h = tl.zeros([BV, BK], dtype=tl.float32)

    if USE_INITIAL_STATE:
        p_h0 = h0 + i_bh * K * V + (i_k * BK + tl.arange(0, BK)[None, :]) * V + (i_v * BV + tl.arange(0, BV)[:, None])
        b_h += tl.load(p_h0, mask=mask_kv, other=0).to(tl.float32)

    for _ in range(0, T):
        b_k = tl.load(p_k, mask=mask_bk, other=0).to(tl.float32)
        b_v = tl.load(p_v, mask=mask_bv, other=0).to(tl.float32)
        b_kv = b_k[None, :] * b_v[:, None]
        b_do = tl.load(p_do, mask=mask_bv, other=0).to(tl.float32)
        b_w = tl.load(p_w, mask=mask_bk, other=0).to(tl.float32)
        b_w = tl.exp(b_w)
        h_q = b_h * b_do[:, None]
        b_dq = tl.sum(h_q + b_kv * b_u[None, :] * b_do[:, None], axis=0)
        b_dq *= scale
        b_dq_aux = tl.sum(h_q, axis=0)
        b_h = b_h * b_w[None, :]
        b_h += b_kv
        tl.store(p_dq, b_dq.to(p_dq.dtype.element_ty), mask=mask_bk)
        tl.store(p_dq_aux, b_dq_aux.to(p_dq_aux.dtype.element_ty), mask=mask_bk)
        p_k += -K if REVERSE else K
        p_do += -V if REVERSE else V
        p_v += -V if REVERSE else V
        p_w += -K if REVERSE else K
        p_dq += -K if REVERSE else K
        p_dq_aux += -K if REVERSE else K


@triton.jit
def fused_recurrent_rwkv6_bwd_kernel_dkv(
    # B: B, H: H, T: T, D: d_head
    # NV: number of split in the V dimension. NK: number of split in the K dimension
    q,  # query [B, H, T, K]
    k,  # key [B, H, T, V]
    v,  # value [B, H, T, V]
    w,  # log gate [B, H, T, K]
    u,  # bonus [B, H, K]

    do,  # gradient of output [B, H, T, V]
    dk,
    dk_aux,
    dv,
    dh0,

    # initial hidden state initialization [B, H, K, V]
    s_k_h,  # stride size: T * K
    s_v_h,  # stride size: T * V

    scale,  # K ** -0.5
    B: tl.constexpr,  # B
    H: tl.constexpr,  # H
    T: tl.constexpr,  # T
    K: tl.constexpr,  # K
    V: tl.constexpr,  # V
    BK: tl.constexpr,  # BLOCK SIZE along the K dimension
    BV: tl.constexpr,  # BLOCK SIZE along the V dimension
    USE_INITIAL_STATE: tl.constexpr,  # whether to use initial state
    REVERSE: tl.constexpr,  # whether to do autoregressive modeling in the reverse direction
):
    i_v, i_k, i_bh = tl.program_id(0), tl.program_id(1), tl.program_id(2)
    i_h = i_bh % H
    p_q = q + i_bh * s_k_h + i_k * BK + tl.arange(0, BK) + ((T - 1) * K if not REVERSE else 0)
    p_k = k + i_bh * s_k_h + i_k * BK + tl.arange(0, BK) + ((T - 1) * K if not REVERSE else 0)
    p_do = do + i_bh * s_v_h + i_v * BV + tl.arange(0, BV) + ((T - 1) * V if not REVERSE else 0)
    p_v = v + i_bh * s_v_h + i_v * BV + tl.arange(0, BV) + ((T - 1) * V if not REVERSE else 0)
    p_dk = dk + (i_bh + i_v * B * H) * s_k_h + i_k * BK + tl.arange(0, BK) + ((T - 1) * K if not REVERSE else 0)
    p_dk_aux = dk_aux + (i_bh + i_v * B * H) * s_k_h + i_k * BK + tl.arange(0, BK) + ((T - 1) * K if not REVERSE else 0)
    p_dv = dv + (i_bh + i_k * B * H) * s_v_h + i_v * BV + tl.arange(0, BV) + ((T - 1) * V if not REVERSE else 0)
    p_w = w + i_bh * s_k_h + i_k * BK + tl.arange(0, BK) + ((T - 1) * K if not REVERSE else 0)
    b_dh = tl.zeros([BK, BV], dtype=tl.float32)
    mask_bk = i_k * BK + tl.arange(0, BK) < K
    mask_bv = i_v * BV + tl.arange(0, BV) < V
    mask_kv = mask_bk[:, None] & mask_bv[None, :]

    p_u = u + i_h * K + tl.arange(0, BK) + i_k * BK
    b_u = tl.load(p_u, mask=mask_bk, other=0).to(tl.float32)

    for _ in range(T - 1, -1, -1):
        b_q = tl.load(p_q, mask=mask_bk, other=0).to(tl.float32) * scale
        b_k = tl.load(p_k, mask=mask_bk, other=0).to(tl.float32)
        b_v = tl.load(p_v, mask=mask_bv, other=0).to(tl.float32)
        b_w = tl.load(p_w, mask=mask_bk, other=0).to(tl.float32)
        b_do = tl.load(p_do, mask=mask_bv, other=0).to(tl.float32)
        b_dkv = b_q[:, None] * b_do[None, :]
        b_dk = tl.sum(b_dh * b_v[None, :], axis=1)
        tl.store(p_dk_aux, b_dk.to(p_dk_aux.dtype.element_ty), mask=mask_bk)
        b_dk += tl.sum(b_dkv * b_u[:, None] * b_v[None, :], axis=1)
        b_dv = tl.sum((b_dh + (b_dkv * b_u[:, None])) * b_k[:, None], axis=0)

        tl.store(p_dk, b_dk.to(p_dk.dtype.element_ty), mask=mask_bk)
        tl.store(p_dv, b_dv.to(p_dv.dtype.element_ty), mask=mask_bv)
        b_dh *= tl.exp(b_w)[:, None]
        b_dh += b_dkv

        p_q += K if REVERSE else -K
        p_k += K if REVERSE else -K
        p_v += V if REVERSE else -V
        p_w += K if REVERSE else -K
        p_do += V if REVERSE else -V
        p_dk += K if REVERSE else -K
        p_dk_aux += K if REVERSE else -K
        p_dv += V if REVERSE else -V

    if USE_INITIAL_STATE:
        p_dh0 = dh0 + i_bh * K * V + (i_k * BK + tl.arange(0, BK)[:, None]) * V + (i_v * BV + tl.arange(0, BV)[None, :])
        tl.store(p_dh0, b_dh.to(p_dh0.dtype.element_ty), mask=mask_kv)


class FusedRecurrentRWKV6Function(torch.autograd.Function):

    @staticmethod
    @contiguous
<<<<<<< HEAD
    @custom_fwd_wrapper(device_type=device)
    def forward(ctx, r, k, v, w, u, scale=None, initial_state=None, output_final_state=False, reverse=False, training=True):
        # alias
=======
    @autocast_custom_fwd
    def forward(ctx, r, k, v, w, u, scale=None, initial_state=None, output_final_state=False, reverse=False):
>>>>>>> bc9b6c8f
        q = r
        B, H, T, K, V = *q.shape, v.shape[-1]

        BK, BV = min(triton.next_power_of_2(K), 32), min(triton.next_power_of_2(V), 32)
        NK, NV = triton.cdiv(K, BK), triton.cdiv(V, BV)

        final_state = q.new_empty(B, H, K, V) if output_final_state else None

        o = q.new_empty(NK, B, H, T, V, dtype=torch.float32)
        grid = (NV, NK, B * H)
        fused_recurrent_rwkv6_fwd_kernel[grid](
            q, k, v, w, u, o, initial_state, final_state,
            k.stride(1),
            v.stride(1),
            scale,
            B=B, H=H, T=T, K=K, V=V, BK=BK, BV=BV,
            USE_INITIAL_STATE=initial_state is not None,
            STORE_FINAL_STATE=final_state is not None,
            REVERSE=reverse
        )

        o = o.sum(0)
<<<<<<< HEAD
        if training:
            ctx.save_for_backward(q, k, v, w, u, initial_state.clone(), o)
            ctx.scale = scale
            ctx.reverse = reverse
        # we do not need the gradient of the final state from the next chunk
        # similiar to Trunctated BPTT
        if final_state is not None:
            final_state = final_state.detach()
=======
        ctx.save_for_backward(q, k, v, w, u, initial_state)
        ctx.scale = scale
        ctx.reverse = reverse
>>>>>>> bc9b6c8f
        return o.to(q.dtype), final_state

    @staticmethod
    @contiguous
<<<<<<< HEAD
    @custom_bwd_wrapper(device_type=device)
    def backward(ctx, do, d_final_state=None):
        q, k, v, w, u, initial_state, o = ctx.saved_tensors
=======
    @autocast_custom_bwd
    def backward(ctx, do, dht=None):
        q, k, v, w, u, initial_state = ctx.saved_tensors
>>>>>>> bc9b6c8f
        B, H, T, K, V = *q.shape, v.shape[-1]
        scale = ctx.scale

        BK, BV = min(triton.next_power_of_2(K), 16), min(triton.next_power_of_2(V), 64)
        NK, NV = triton.cdiv(K, BK), triton.cdiv(V, BV)
        num_stages = 1
        num_warps = 1
        dq = q.new_empty(NV, B, H, T, K, dtype=torch.float32)
        dq_aux = torch.empty_like(dq)
        grid = (NV, NK, B * H)

        fused_recurrent_rwkv6_bwd_kernel_dq[grid](
            k, v, w, u, do, dq, dq_aux, initial_state,
            q.stride(1),
            v.stride(1),
            scale,
            B=B, H=H, T=T, K=K, V=V, BK=BK, BV=BV,
            USE_INITIAL_STATE=initial_state is not None,
            REVERSE=ctx.reverse,
            num_warps=num_warps,
            num_stages=num_stages
        )
        dq = dq.sum(0).to(q)
        dq_aux = dq_aux.sum(0)

        BK, BV = min(triton.next_power_of_2(K), 32), min(triton.next_power_of_2(V), 32)
        NK, NV = triton.cdiv(K, BK), triton.cdiv(V, BV)

        dk = q.new_empty(NV, B, H, T, K, dtype=torch.float32)
        dk_aux = q.new_empty(NV, B, H, T, K, dtype=torch.float32)
        dv = q.new_empty(NK, B, H, T, V, dtype=torch.float32)
        dh0 = initial_state.new_empty(B, H, K, V) if initial_state is not None else None
        grid = (NV, NK, B * H)
        fused_recurrent_rwkv6_bwd_kernel_dkv[grid](
            q, k, v, w, u, do, dk, dk_aux, dv, dh0,
            q.stride(1),
            v.stride(1),
            scale,
            B=B, H=H, T=T, K=K, V=V, BK=BK, BV=BV,
            num_warps=num_warps,
            num_stages=num_stages,
            USE_INITIAL_STATE=initial_state is not None,
            REVERSE=ctx.reverse,
        )
        dk = dk.sum(0).to(k)
        dv = dv.sum(0).to(v)
        dk_aux = dk_aux.sum(0)

        dw = (dq_aux * q * scale)[:, :, 1:] - (dk_aux * k)[:, :, 0:-1]
        dw = torch.nn.functional.pad(dw, (0, 0, 0, 1, 0, 0, 0, 0), value=0)
        dw = chunk_global_reversed_cumsum(dw).to(w)

        du = ((do * v).sum(-1)[..., None] * k * q * scale).sum([0, -2]).to(u)
        return dq, dk, dv, dw, du, None, dh0, None, None, None


def fused_recurrent_rwkv6(
    r: torch.Tensor,
    k: torch.Tensor,
    v: torch.Tensor,
    w: torch.Tensor,
    u: torch.Tensor,
    scale: float = -1,
    initial_state: torch.Tensor = None,
<<<<<<< HEAD
    output_final_state: bool = False,
    reverse: bool = False,
    training: bool = True,
    causal: bool = True
=======
    output_final_state: bool = False
>>>>>>> bc9b6c8f
) -> Tuple[torch.Tensor, torch.Tensor]:
    r"""
    Args:
        r (torch.Tensor):
            reception of shape `(B, H, T, K)`. Alias: q, query in linear attention.
        k (torch.Tensor):
            keys of shape `(B, H, T, K)`
        v (torch.Tensor):
            values of shape `(B, H, T, V)`
        w (torch.Tensor):
            data-dependent decays of shape `(B, H, T, K)` in log space! Alias: g.
        u (torch.Tensor):
            bonus of shape `(H, K)`
        scale (Optional[int]):
            Scale factor for the RWKV6 attention scores.
            If not provided, it will default to `1 / sqrt(K)`. Default: `None`.
        initial_state (Optional[torch.Tensor]):
            Initial state of shape `(B, H, K, V)`. Default: `None`.
        output_final_state (Optional[bool]):
            Whether to output the final state of shape `(B, H, K, V)`. Default: `False`.
    """
    if scale == -1:
        scale = r.shape[-1] ** -0.5
    if initial_state is None:
        initial_state = torch.zeros(r.shape[0], r.shape[1], r.shape[-1], v.shape[-1], dtype=r.dtype, device=r.device)
    o, final_state = FusedRecurrentRWKV6Function.apply(
        r, k, v, w, u, scale, initial_state, output_final_state, reverse, training)
    return o, final_state<|MERGE_RESOLUTION|>--- conflicted
+++ resolved
@@ -7,17 +7,9 @@
 import torch
 import triton
 import triton.language as tl
-<<<<<<< HEAD
-from fla.utils import custom_fwd_wrapper, custom_bwd_wrapper
-from fla.utils import get_available_device
-device = get_available_device()
+
 from fla.ops.utils import chunk_global_reversed_cumsum
-from fla.utils import contiguous
-=======
-
-from fla.ops.utils import chunk_global_reversed_cumsum
-from fla.utils import autocast_custom_bwd, autocast_custom_fwd, contiguous
->>>>>>> bc9b6c8f
+from fla.utils import autocast_custom_bwd, autocast_custom_fwd, contiguous, device
 
 
 
@@ -260,14 +252,9 @@
 
     @staticmethod
     @contiguous
-<<<<<<< HEAD
-    @custom_fwd_wrapper(device_type=device)
+    @autocast_custom_fwd(device_type=device)
     def forward(ctx, r, k, v, w, u, scale=None, initial_state=None, output_final_state=False, reverse=False, training=True):
         # alias
-=======
-    @autocast_custom_fwd
-    def forward(ctx, r, k, v, w, u, scale=None, initial_state=None, output_final_state=False, reverse=False):
->>>>>>> bc9b6c8f
         q = r
         B, H, T, K, V = *q.shape, v.shape[-1]
 
@@ -290,7 +277,6 @@
         )
 
         o = o.sum(0)
-<<<<<<< HEAD
         if training:
             ctx.save_for_backward(q, k, v, w, u, initial_state.clone(), o)
             ctx.scale = scale
@@ -299,24 +285,13 @@
         # similiar to Trunctated BPTT
         if final_state is not None:
             final_state = final_state.detach()
-=======
-        ctx.save_for_backward(q, k, v, w, u, initial_state)
-        ctx.scale = scale
-        ctx.reverse = reverse
->>>>>>> bc9b6c8f
         return o.to(q.dtype), final_state
 
     @staticmethod
     @contiguous
-<<<<<<< HEAD
-    @custom_bwd_wrapper(device_type=device)
+    @autocast_custom_bwd(device_type=device)
     def backward(ctx, do, d_final_state=None):
         q, k, v, w, u, initial_state, o = ctx.saved_tensors
-=======
-    @autocast_custom_bwd
-    def backward(ctx, do, dht=None):
-        q, k, v, w, u, initial_state = ctx.saved_tensors
->>>>>>> bc9b6c8f
         B, H, T, K, V = *q.shape, v.shape[-1]
         scale = ctx.scale
 
@@ -381,14 +356,10 @@
     u: torch.Tensor,
     scale: float = -1,
     initial_state: torch.Tensor = None,
-<<<<<<< HEAD
     output_final_state: bool = False,
     reverse: bool = False,
     training: bool = True,
     causal: bool = True
-=======
-    output_final_state: bool = False
->>>>>>> bc9b6c8f
 ) -> Tuple[torch.Tensor, torch.Tensor]:
     r"""
     Args:
