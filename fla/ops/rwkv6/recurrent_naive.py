# -*- coding: utf-8 -*-

<<<<<<< HEAD
from fla.utils import contiguous
from typing import Optional, Tuple

import torch
from fla.utils import custom_fwd_wrapper, custom_bwd_wrapper
from fla.utils import get_available_device
device = get_available_device()


=======
from typing import Optional, Tuple

import torch
from fla.utils import autocast_custom_bwd, autocast_custom_fwd, contiguous, device



>>>>>>> 0d194d74
@torch.jit.script
def naive_recurrent_rwkv6(
    q: torch.Tensor,
    k: torch.Tensor,
    v: torch.Tensor,
    w: torch.Tensor,
    u: torch.Tensor,
    scale: Optional[float] = None,
    initial_state: Optional[torch.Tensor] = None,
    output_final_state: bool = False
):
    orig_dtype = q.dtype
    B, H, T, K, V = q.shape[0], q.shape[1], q.shape[2], q.shape[3], v.shape[-1]
    q, k, v, w, u = (x.to(dtype=torch.float32) for x in (q, k, v, w, u))
    h = torch.zeros(B, H, K, V, dtype=torch.float32, device=q.device)
    o = torch.zeros_like(v)

    if scale is None:
        scale = K ** -0.5

    if initial_state is not None:
        h += initial_state

    for i in range(T):
        q_i = q[:, :, i, :] * scale
        k_i = k[:, :, i]
        v_i = v[:, :, i, :]
        w_i = w[:, :, i].exp()
        kv_i = k_i[..., None] * v_i[..., None, :]
        o_i = (h + u[None, ..., None] * kv_i) * q_i[..., None]
        o[:, :, i] = o_i.sum(-2)
        h = h * w_i[..., None] + kv_i
    ht = h if output_final_state else None
    return o.to(orig_dtype), ht


@torch.no_grad
@torch.jit.script
def naive_recurrent_rwkv6_bwd(
    q: torch.Tensor,
    k: torch.Tensor,
    v: torch.Tensor,
    w: torch.Tensor,
    u: torch.Tensor,
    o: torch.Tensor,
    do: torch.Tensor,
    initial_state: Optional[torch.Tensor] = None,
    output_final_state: bool = False
):
    q, k, v, w, u, o, do = (x.to(dtype=torch.float32) for x in (q, k, v, w, u, o, do))
    B, H, T, K, V = q.shape[0], q.shape[1], q.shape[2], q.shape[3], v.shape[-1]
    h = torch.zeros(B, H, K, V, dtype=torch.float32, device=q.device)
    dq = torch.zeros_like(q)
    dq_aux = torch.zeros_like(q)

    if initial_state is not None:
        h += initial_state

    for i in range(T):
        k_i = k[:, :, i]
        v_i = v[:, :, i]
        w_i = w[:, :, i].exp()
        kv_i = k_i[..., None] * v_i[..., None, :]
        h_i = (h + u[None, ..., None] * kv_i)
        dq_i = (do[:, :, i, None, :] * h_i).sum(-1)
        dq_aux_i = (do[:, :, i, None, :] * h).sum(-1)
        dq[:, :, i] = dq_i
        dq_aux[:, :, i] = dq_aux_i
        h = h * w_i[..., None] + kv_i

    du = torch.zeros_like(u)
    dh = torch.zeros_like(h)
    dk = torch.zeros_like(k)
    dk_aux = torch.zeros_like(k)
    dv = torch.zeros_like(v)

    for i in range(T - 1, -1, -1):
        d_kv_i = do[:, :, i, None, :] * q[:, :, i, :, None]
        k_i = k[:, :, i]
        v_i = v[:, :, i]
        du_i = (d_kv_i * k_i[..., None] * v_i[..., None, :]).sum(-1)
        du += du_i.sum(0)
        dk_i = (dh * v_i[..., None, :]).sum(-1)
        dk_aux[:, :, i] = dk_i
        dk_i += (d_kv_i * u[None, ..., None] * v_i[..., None, :]).sum(-1)
        dv_i = (d_kv_i * u[None, ..., None] * k_i[..., None]).sum(-2)
        dv_i += (dh * k_i[..., None]).sum(-2)

        dk[:, :, i] = dk_i
        dv[:, :, i] = dv_i
        dh = dh * w[:, :, i, :, None].exp() + d_kv_i

    # dw = q * dq_aux - k * dk_aux
    dw = torch.zeros_like(w)
    for i in range(T - 2, -1, -1):
        dw[:, :, i] = dw[:, :, i + 1] + dq_aux[:, :, i + 1] * q[:, :, i + 1] - dk_aux[:, :, i] * k[:, :, i]

    return dq, dk, dv, dw, du, dh


class NativeRecurrentRWKV6Function(torch.autograd.Function):
    @staticmethod
    @contiguous
<<<<<<< HEAD
    @custom_fwd_wrapper(device_type=device)
=======
    @autocast_custom_fwd(device_type=device)
>>>>>>> 0d194d74
    def forward(ctx, q, k, v, w, u, scale, initial_state, output_final_state: bool = False, training: bool = True):
        o, ht = naive_recurrent_rwkv6(q, k, v, w, u, scale, initial_state, output_final_state)
        if training:
            ctx.save_for_backward(q, k, v, w, u, o, initial_state.clone())
        return o, ht

    @staticmethod
    @contiguous
<<<<<<< HEAD
    @custom_bwd_wrapper(device_type=device)
=======
    @autocast_custom_bwd(device_type=device)
>>>>>>> 0d194d74
    def backward(ctx, do, dht):
        q, k, v, w, u, o, initial_state = ctx.saved_tensors
        dq, dk, dv, dw, du, dh = naive_recurrent_rwkv6_bwd(q, k, v, w, u, o, do, initial_state)
        return dq, dk, dv, dw, du, None, dh, None, None


def native_recurrent_rwkv6(
    r: torch.Tensor,
    k: torch.Tensor,
    v: torch.Tensor,
    w: torch.Tensor,
    u: torch.Tensor,
    scale: int = -1,
    initial_state: torch.Tensor = None,
    output_final_state: bool = False,
    training: bool = True,
    causal: bool = True
) -> Tuple[torch.Tensor, torch.Tensor]:
    r"""
    Args:
        r (torch.Tensor):
            reception of shape `(B, H, T, K)`. Alias: q, query in linear attention.
        k (torch.Tensor):
            keys of shape `(B, H, T, K)`
        v (torch.Tensor):
            values of shape `(B, H, T, V)`
        w (torch.Tensor):
            data-dependent decays of shape `(B, H, T, K)` in log space! Alias: g.
        u (torch.Tensor):
            bonus of shape `(H, K)`
        scale (Optional[int]):
            Scale factor for the RWKV6 attention scores.
            If not provided, it will default to `1 / sqrt(K)`. Default: `None`.
        initial_state (Optional[torch.Tensor]):
            Initial state of shape `(B, H, K, V)`. Default: `None`.
        output_final_state (Optional[bool]):
            Whether to output the final state of shape `(B, H, K, V)`. Default: `False`.
    """
    if scale == -1:
        scale = r.shape[-1] ** -0.5
    o, final_state = NativeRecurrentRWKV6Function.apply(r, k, v, w, u, scale, initial_state, output_final_state, training)

    return o, final_state


if __name__ == "__main__":
    from fla.utils import get_available_device
    device = get_available_device()
    B = 4
    H = 32
    L = 1024
    D = 64
    dtype = torch.float
    require_grad = True
    q = (torch.randn(B, H, L, D).to(device).to(dtype)).requires_grad_(require_grad)
    k = (torch.randn(B, H, L, D).to(device).to(dtype)).requires_grad_(require_grad)
    v = torch.randn(B, H, L, D).to(device).to(dtype).requires_grad_(require_grad)
    w = torch.nn.functional.logsigmoid(torch.randn(B, H, L, D)).to(device).to(dtype).requires_grad_(require_grad)
    u = (torch.randn(H, D).to(device).to(dtype)).requires_grad_(require_grad)
    do = torch.rand_like(v).to(device)
    h = torch.randn(B, H, D, D, device=device, dtype=torch.float32, requires_grad=True)
    o, _ = naive_recurrent_rwkv6(q, k, v, w, u, scale=1.0, initial_state=h)
    o.backward(do)
    dq, q.grad = q.grad.clone(), None
    dk, k.grad = k.grad.clone(), None
    dv, v.grad = v.grad.clone(), None
    dw, w.grad = w.grad.clone(), None
    du, u.grad = u.grad.clone(), None
    dh, h.grad = h.grad.clone(), None

    o2, _ = NativeRecurrentRWKV6Function.apply(q, k, v, w, u, 1.0, h)
    o2.backward(do)

    def rmsre(pred, target, eps=1e-8):
        return torch.sqrt(torch.mean(torch.square((pred - target) / (target.abs() + eps))))

    def print_diff(name, grad1, grad2):
        abs_diff = (grad1 - grad2).abs()
        max_diff = abs_diff.max().item()
        rmsre_value = rmsre(grad1, grad2).item()
        print(f"{name}: Max Abs Diff = {max_diff:.6f}, RMSRE = {rmsre_value:.6f}")

    print(f"o: {(o - o2).abs().max().item():.6f}")
    print_diff("q", q.grad, dq)
    print_diff("k", k.grad, dk)
    print_diff("v", v.grad, dv)
    print_diff("w", w.grad, dw)
    print_diff("u", u.grad, du)
    print_diff("h", h.grad, dh)

    # 计算所有梯度的综合 RMSRE
    all_grads1 = torch.cat([q.grad.flatten(), k.grad.flatten(), v.grad.flatten(),
                            w.grad.flatten(), u.grad.flatten(), h.grad.flatten()])
    all_grads2 = torch.cat([dq.flatten(), dk.flatten(), dv.flatten(),
                            dw.flatten(), du.flatten(), dh.flatten()])
    overall_rmsre = rmsre(all_grads1, all_grads2).item()
    print(f"\nOverall RMSRE: {overall_rmsre:.6f}")<|MERGE_RESOLUTION|>--- conflicted
+++ resolved
@@ -1,16 +1,5 @@
 # -*- coding: utf-8 -*-
 
-<<<<<<< HEAD
-from fla.utils import contiguous
-from typing import Optional, Tuple
-
-import torch
-from fla.utils import custom_fwd_wrapper, custom_bwd_wrapper
-from fla.utils import get_available_device
-device = get_available_device()
-
-
-=======
 from typing import Optional, Tuple
 
 import torch
@@ -18,7 +7,6 @@
 
 
 
->>>>>>> 0d194d74
 @torch.jit.script
 def naive_recurrent_rwkv6(
     q: torch.Tensor,
@@ -122,11 +110,7 @@
 class NativeRecurrentRWKV6Function(torch.autograd.Function):
     @staticmethod
     @contiguous
-<<<<<<< HEAD
-    @custom_fwd_wrapper(device_type=device)
-=======
     @autocast_custom_fwd(device_type=device)
->>>>>>> 0d194d74
     def forward(ctx, q, k, v, w, u, scale, initial_state, output_final_state: bool = False, training: bool = True):
         o, ht = naive_recurrent_rwkv6(q, k, v, w, u, scale, initial_state, output_final_state)
         if training:
@@ -135,11 +119,7 @@
 
     @staticmethod
     @contiguous
-<<<<<<< HEAD
-    @custom_bwd_wrapper(device_type=device)
-=======
     @autocast_custom_bwd(device_type=device)
->>>>>>> 0d194d74
     def backward(ctx, do, dht):
         q, k, v, w, u, o, initial_state = ctx.saved_tensors
         dq, dk, dv, dw, du, dh = naive_recurrent_rwkv6_bwd(q, k, v, w, u, o, do, initial_state)
