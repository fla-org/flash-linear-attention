--- conflicted
+++ resolved
@@ -6,14 +6,9 @@
 import torch
 import triton
 import triton.language as tl
-<<<<<<< HEAD
-from fla.utils import custom_fwd_wrapper, custom_bwd_wrapper
-from fla.utils import get_available_device
-device = get_available_device()
-=======
->>>>>>> bc9b6c8f
-
-from fla.utils import autocast_custom_bwd, autocast_custom_fwd, contiguous
+
+
+from fla.utils import autocast_custom_bwd, autocast_custom_fwd, contiguous, device
 
 
 @triton.autotune(
@@ -379,12 +374,8 @@
 class ChunkRetentionFunction(torch.autograd.Function):
 
     @staticmethod
-<<<<<<< HEAD
-    @custom_fwd_wrapper(device_type=device)
-=======
->>>>>>> bc9b6c8f
     @contiguous
-    @autocast_custom_fwd
+    @autocast_custom_fwd(device_type=device)
     def forward(ctx, q, k, v, initial_state, output_final_state, scale, checkpoint_level):
         BT = 64
         h, final_state = chunk_fwd_h_fn(k, v, BT, initial_state, output_final_state)
@@ -396,12 +387,8 @@
         return o.to(q.dtype), final_state
 
     @staticmethod
-<<<<<<< HEAD
-    @custom_bwd_wrapper(device_type=device)
-=======
->>>>>>> bc9b6c8f
     @contiguous
-    @autocast_custom_bwd
+    @autocast_custom_bwd(device_type=device)
     def backward(ctx, do, d_ht=None):
         BT, scale = ctx.BT, ctx.scale
         q, k, v, h, initial_state = ctx.saved_tensors
