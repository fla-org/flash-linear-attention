--- conflicted
+++ resolved
@@ -27,13 +27,8 @@
         k (torch.Tensor):
             keys of shape `[B, T, H, K]`.
         v (torch.Tensor):
-<<<<<<< HEAD
             values of shape `[B, T, H, V]`.
-        scale (Optional[int]):
-=======
-            values of shape `[B, T, H, V]` if `head_first=False` else `[B, H, T, V]`
         scale (Optional[float]):
->>>>>>> da1970a6
             Scale factor for the attention scores.
             If not provided, it will default to `1 / sqrt(K)`. Default: `None`.
         initial_state (Optional[torch.Tensor]):
