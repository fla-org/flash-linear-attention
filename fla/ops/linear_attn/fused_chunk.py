# -*- coding: utf-8 -*-
# Copyright (c) 2023-2025, Songlin Yang, Yu Zhang

from typing import Optional, Tuple

import torch

from fla.ops.linear_attn.utils import normalize_output
from fla.ops.simple_gla import fused_chunk_simple_gla


@torch.compiler.disable
def fused_chunk_linear_attn(
    q: torch.Tensor,
    k: torch.Tensor,
    v: torch.Tensor,
    scale: Optional[float] = None,
    initial_state: Optional[torch.Tensor] = None,
    output_final_state: bool = False,
    normalize: bool = True,
    head_first: bool = False
) -> Tuple[torch.Tensor, torch.Tensor]:
    r"""
    Args:
        q (torch.Tensor):
            queries of shape `[B, T, H, K]`.
        k (torch.Tensor):
            keys of shape `[B, T, H, K]`.
        v (torch.Tensor):
<<<<<<< HEAD
            values of shape `[B, T, H, V]`.
        scale (Optional[int]):
            Scale factor for the linear attention scores.
=======
            values of shape `[B, T, H, V]` if `head_first=False` else `[B, H, T, V]`
        scale (Optional[float]):
            Scale factor for linear attention scores.
>>>>>>> da1970a6
            If not provided, it will default to `1 / sqrt(K)`. Default: `None`.
        initial_state (Optional[torch.Tensor]):
            Initial state of shape `[B, H, K, V]`. Default: `None`.
        output_final_state (Optional[bool]):
            Whether to output the final state of shape `[B, H, K, V]`. Default: `False`.
        normalize (bool):
            Whether to normalize the output. Default: `True`.
        head_first (Optional[bool]):
            Whether the inputs are in the head-first format.
            Default: `False`.
            This argument has been deprecated.

    Returns:
        o (torch.Tensor):
            Outputs of shape `[B, T, H, V]`.
        final_state (torch.Tensor):
            Final state of shape `[B, H, K, V]` if `output_final_state=True` else `None`
    """
    if head_first:
        raise DeprecationWarning(
            "head_first is deprecated and will be removed in a future version. "
            "Please use head_first=False for now instead."
        )
    if not head_first:
        if q.shape[1] < q.shape[2]:
            raise DeprecationWarning(
                f"Input tensor shape suggests potential format mismatch: seq_len ({q.shape[1]}) < num_heads ({q.shape[2]}). "
                "This may indicate the inputs were passed in head-first format [B, H, T, ...] "
                "when head_first=False was specified. "
                "Please verify your input tensor format matches the expected shape [B, T, H, ...]."
            )
    o, final_state = fused_chunk_simple_gla(
        q=q,
        k=k,
        v=v,
        scale=scale,
        initial_state=initial_state,
        output_final_state=output_final_state
    )
    if normalize:
        o = normalize_output(q * scale, k, o)
    return o, final_state<|MERGE_RESOLUTION|>--- conflicted
+++ resolved
@@ -27,15 +27,9 @@
         k (torch.Tensor):
             keys of shape `[B, T, H, K]`.
         v (torch.Tensor):
-<<<<<<< HEAD
             values of shape `[B, T, H, V]`.
-        scale (Optional[int]):
-            Scale factor for the linear attention scores.
-=======
-            values of shape `[B, T, H, V]` if `head_first=False` else `[B, H, T, V]`
         scale (Optional[float]):
             Scale factor for linear attention scores.
->>>>>>> da1970a6
             If not provided, it will default to `1 / sqrt(K)`. Default: `None`.
         initial_state (Optional[torch.Tensor]):
             Initial state of shape `[B, H, K, V]`. Default: `None`.
@@ -44,8 +38,7 @@
         normalize (bool):
             Whether to normalize the output. Default: `True`.
         head_first (Optional[bool]):
-            Whether the inputs are in the head-first format.
-            Default: `False`.
+            Whether the inputs are in the head-first format. Default: `False`.
             This argument has been deprecated.
 
     Returns:
