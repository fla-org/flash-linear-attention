--- conflicted
+++ resolved
@@ -123,11 +123,7 @@
         use_bias: bool = True,
         norm_eps: float = 1e-5,
         layer_idx: int = None,
-<<<<<<< HEAD
-        use_segment_input: bool = False,
-=======
         backend: str = "cuda",
->>>>>>> 6c92d16d
     ) -> Mamba2:
         super().__init__()
 
