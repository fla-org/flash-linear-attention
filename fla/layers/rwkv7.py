--- conflicted
+++ resolved
@@ -61,43 +61,12 @@
         elif num_heads is not None:
             self.head_dim = int(hidden_size // num_heads)
             self.num_heads = num_heads
-<<<<<<< HEAD
         self.decay_low_rank_dim = decay_low_rank_dim
         self.gate_low_rank_dim = gate_low_rank_dim
         self.a_low_rank_dim = a_low_rank_dim
         self.v_low_rank_dim = v_low_rank_dim
         self.layer_idx = layer_idx
         self.is_first_layer = is_first_layer
-=======
-        self.head_v_dim = int(self.value_dim // self.num_heads)
-
-        if decay_low_rank_dim is None:
-            decay_low_rank_dim = max(32, int(round((1.8 * (hidden_size**0.5)) / 32) * 32))
-            self.decay_low_rank_dim = decay_low_rank_dim
-        else:
-            self.decay_low_rank_dim = decay_low_rank_dim
-
-        if gate_low_rank_dim is None:
-            gate_low_rank_dim = max(32, int(round((0.6 * (hidden_size**0.8)) / 32) * 32))
-            self.gate_low_rank_dim = gate_low_rank_dim
-        else:
-            self.gate_low_rank_dim = gate_low_rank_dim
-
-        if a_low_rank_dim is None:
-            a_low_rank_dim = max(32, int(round((1.8 * (hidden_size**0.5)) / 32) * 32))
-            self.a_low_rank_dim = a_low_rank_dim
-        else:
-            self.a_low_rank_dim = a_low_rank_dim
-
-        if v_low_rank_dim is None:
-            v_low_rank_dim = max(32, int(round((1.3 * (hidden_size**0.5)) / 32) * 32))
-            self.v_low_rank_dim = v_low_rank_dim
-        else:
-            self.v_low_rank_dim = v_low_rank_dim
-
-        self.layer_idx = layer_idx
-        self.num_hidden_layers = num_hidden_layers
->>>>>>> d97ce0a7
         self.fuse_norm = fuse_norm
 
         self.time_shift = nn.ZeroPad2d((0, 0, 1, -1))
@@ -293,7 +262,6 @@
 
         # dealing with left-padding
         if attention_mask is not None:
-<<<<<<< HEAD
             v = v * attention_mask[:, -v.shape[-2]:, None]
         r, w, k, v, a = map(lambda x: rearrange(x, 'b t (h d) -> b t h d', d=self.head_dim), (r, w, k, v, a))
 
@@ -314,41 +282,6 @@
             cu_seqlens=cu_seqlens,
             head_first=False
         )
-=======
-            v = v * attention_mask[:, -seq_len:, None]
-
-        r, w, k, a = map(lambda x: rearrange(x, 'b t (h d) -> b t h d', d=self.head_dim), (r, w, k, a))
-        v = rearrange(v, 'b t (h d) -> b t h d', d=self.head_v_dim)
-
-        if self.training or seq_len >= 64:
-            # if training, use chunk mode no matter how short the sequence is
-            # launching the triton kernel for just one token will actually be slower
-            o, recurrent_state = chunk_rwkv7(
-                r=r,
-                w=w,
-                k=k,
-                v=v,
-                a=-kk,
-                b=kk * a,
-                scale=1.,
-                initial_state=recurrent_state,
-                output_final_state=use_cache,
-                cu_seqlens=cu_seqlens,
-            )
-        else:
-            o, recurrent_state = fused_mul_recurrent_rwkv7(
-                r=r,
-                w=w,
-                k=k,
-                v=v,
-                kk=kk,
-                a=a,
-                scale=1.,
-                initial_state=recurrent_state,
-                output_final_state=use_cache,
-                cu_seqlens=cu_seqlens,
-            )
->>>>>>> d97ce0a7
 
         if past_key_values is not None:
             past_key_values.update(
