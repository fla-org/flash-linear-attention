# -*- coding: utf-8 -*-
# Copyright (c) 2023-2025, Songlin Yang, Yu Zhang

from __future__ import annotations

from typing import TYPE_CHECKING, Optional, Tuple

import torch
import torch.nn as nn
from einops import rearrange
from torch.nn import functional as F

from fla.layers.rwkv6 import LoRA
from fla.modules import GroupNorm
from fla.modules.l2norm import l2_norm
from fla.ops.rwkv7 import chunk_rwkv7, fused_recurrent_rwkv7

if TYPE_CHECKING:
    from fla.models.utils import Cache


class RWKV7Attention(nn.Module):

    def __init__(
        self,
        mode: str = 'chunk',
        hidden_size: int = 1024,
        head_dim: Optional[int] = 64,
        num_heads: Optional[int] = None,
        decay_low_rank_dim: int = 64,
        gate_low_rank_dim: int = 128,
        a_low_rank_dim: int = 64,
        v_low_rank_dim: int = 16,
        elementwise_affine: Optional[bool] = True,
        norm_eps: float = 1e-5,
        layer_idx: int = None,
        is_first_layer: bool = True,
        fuse_norm: bool = False,
        value_dim: int = None,
        **kwargs
    ) -> RWKV7Attention:
        super().__init__()

        self.mode = mode
        assert mode in ['chunk', 'fused_recurrent'], f"Not supported mode `{mode}`."
        self.hidden_size = hidden_size

        self.key_dim = hidden_size
        #self.value_dim = value_dim if value_dim is not None else hidden_size
        self.value_dim = hidden_size
        if head_dim is None and num_heads is None:
            raise ValueError("Either `head_dim` or `num_heads` must be specified.")
        elif head_dim is not None:
            self.head_dim = head_dim
            self.num_heads = int(hidden_size // head_dim)
        elif num_heads is not None:
            self.head_dim = int(hidden_size // num_heads)
            self.num_heads = num_heads
        print("self.head_dim:", self.head_dim)
        print("self.num_heads:", self.num_heads)
        self.decay_low_rank_dim = decay_low_rank_dim
        self.gate_low_rank_dim = gate_low_rank_dim
        self.a_low_rank_dim = a_low_rank_dim
        self.v_low_rank_dim = v_low_rank_dim
        self.layer_idx = layer_idx
        self.is_first_layer = is_first_layer
        self.fuse_norm = fuse_norm

        self.time_shift = nn.ZeroPad2d((0, 0, 1, -1))

        self.x_x = nn.Parameter(torch.zeros(6, hidden_size))

        self.k_k = nn.Parameter(torch.zeros(self.key_dim))
        self.k_a = nn.Parameter(torch.zeros(self.key_dim))
        self.r_k = nn.Parameter(torch.zeros(self.num_heads, self.head_dim))

        self.r_proj = nn.Linear(hidden_size, self.key_dim, bias=False)
        self.k_proj = nn.Linear(hidden_size, self.key_dim, bias=False)
        self.v_proj = nn.Linear(hidden_size, self.value_dim, bias=False)
        self.o_proj = nn.Linear(self.value_dim, hidden_size, bias=False)

        self.w_lora = LoRA(hidden_size, self.key_dim, low_rank_dim=decay_low_rank_dim, activation='tanh')
        if not is_first_layer:
            self.v_lora = LoRA(hidden_size, self.value_dim, low_rank_dim=v_low_rank_dim, activation=None)
        self.a_lora = LoRA(hidden_size, self.key_dim, low_rank_dim=a_low_rank_dim, activation=None)
        self.g_lora = LoRA(hidden_size, self.value_dim, low_rank_dim=gate_low_rank_dim, activation='sigmoid', bias=False)

        if self.fuse_norm:
            self.g_norm = GroupNorm(
                num_groups=self.num_heads,
                hidden_size=self.value_dim,
                elementwise_affine=elementwise_affine,
                eps=self.head_dim*norm_eps,
                bias=True,
            )
        else:
            self.g_norm = nn.GroupNorm(
                num_groups=self.num_heads,
                num_channels=self.value_dim,
                eps=self.head_dim*norm_eps,
                affine=elementwise_affine
            )

        self.apply(self._initialize_weights)

    def _initialize_weights(self, module: nn.Module):
        if getattr(module, "_is_hf_initialized", False):
            return
        if isinstance(module, nn.Linear):
            nn.init.xavier_uniform_(module.weight, gain=2 ** -2.5)
            if module.bias is not None:
                nn.init.zeros_(module.bias)
        if isinstance(module, nn.Parameter):
            nn.init.xavier_uniform_(module, gain=2 ** -2.5)
        module._is_hf_initialized = True

    def forward(
        self,
        hidden_states: torch.Tensor,
        attention_mask: Optional[torch.Tensor] = None,
        past_key_values: Optional[Cache] = None,
        use_cache: Optional[bool] = False,
        output_attentions: Optional[bool] = False,
        v_first: torch.Tensor = None,
        **kwargs
    ) -> Tuple[torch.Tensor, Optional[torch.Tensor], Optional[Cache]]:
        if attention_mask is not None:
            assert len(attention_mask.shape) == 2, (
                "Expected attention_mask as a 0-1 matrix with shape [batch_size, seq_len] "
                "for padding purposes (0 indicating padding). "
                "Arbitrary attention masks of shape [batch_size, seq_len, seq_len] are not allowed."
            )

        batch_size, seq_len, _ = hidden_states.shape

        if self.training:
            # if training, use chunk mode no matter how short the sequence is
            mode = 'chunk'
        else:
            # launching the triton kernel for just one token will actually be slower
            mode = 'fused_recurrent' if hidden_states.shape[1] <= 64 else self.mode

        last_state = None
        if past_key_values is not None and len(past_key_values) > self.layer_idx:
            last_state = past_key_values[self.layer_idx]

        if attention_mask is not None:
            hidden_states = hidden_states.mul(attention_mask[:, -hidden_states.shape[-2]:, None])
        if hidden_states.shape[1] == 1 and last_state is not None:
            shifted = last_state['conv_state'].unsqueeze(1)
        else:
            shifted = self.time_shift(hidden_states)
            if last_state is not None:
                shifted[:, 0] = last_state['conv_state']

        # [batch_size, seq_len, hidden_size]
        delta = shifted - hidden_states
        xr, xw, xk, xv, xa, xg = hidden_states.addcmul(delta, self.x_x.view(6, 1, 1, -1)).unbind(0)

        r = self.r_proj(xr)
        # -math.exp(-0.5) = -0.6065306597126334
        # I think .to(torch.float) is unnecessary here, since we calculate lora in bloat16
        # when we apply sigmoid, bf16 input will not have numerical issue
        # FIXME: check if we can remove .to(torch.float)
        w = -0.6065306597126334 * self.w_lora(xw).to(torch.float).sigmoid()

        k = self.k_proj(xk)
        v = self.v_proj(xv)

        if self.is_first_layer:
            v_first = v
        else:
            v = torch.lerp(v, v_first, self.v_lora(xv).sigmoid())
        a = self.a_lora(xa).sigmoid()
        g = self.g_lora(xg)

        if self.fuse_norm:
            kk = l2_norm(rearrange(k * self.k_k, 'b t (h d) -> b t h d', d=self.head_dim))
        else:
            kk = F.normalize(rearrange(k * self.k_k, 'b t (h d) -> b t h d', d=self.head_dim), dim=-1, p=2.0)

        k = k.addcmul(k * (a - 1), self.k_a)

        # dealing with left-padding
        if attention_mask is not None:
            v = v * attention_mask[:, -v.shape[-2]:, None]
<<<<<<< HEAD
        r, w, k, v, a = map(lambda x: rearrange(x, 'b t (h d) -> b t h d', d=self.head_dim), (r, w, k, v, a))
=======
        r, w, k, a = map(lambda x: rearrange(x, 'b t (h d) -> b t h d', d=self.head_dim), (r, w, k, a))
        # v = rearrange(v, 'b t (h d) -> b t h d', d=self.value_dim)
        v = rearrange(v, 'b t (h d) -> b t h d', d=self.head_dim)
>>>>>>> b6c2ceda

        recurrent_state = last_state['recurrent_state'] if last_state is not None else None

        rwkv7_fn = chunk_rwkv7 if mode == 'chunk' else fused_recurrent_rwkv7
        cu_seqlens = kwargs.get('cu_seqlens', None)
        o, recurrent_state = rwkv7_fn(
            r=r,
            w=w,
            k=k,
            v=v,
            a=-kk,
            b=kk * a,
            scale=1.,
            initial_state=recurrent_state,
            output_final_state=use_cache,
            cu_seqlens=cu_seqlens,
            head_first=False
        )

        if past_key_values is not None:
            past_key_values.update(
                recurrent_state=recurrent_state,
                conv_state=hidden_states[:, -1],
                layer_idx=self.layer_idx,
                offset=r.shape[1]
            )

        if self.fuse_norm:
            o = self.g_norm(rearrange(o, '... h d -> ... (h d)'))
        else:
            o = self.g_norm(rearrange(o, 'b t h d -> (b t) (h d)')).view(batch_size, seq_len, -1)
        
        right_term = (r * k * self.r_k).sum(-1, keepdim=True) * v
        right_term = rearrange(right_term, 'b t h d -> b t (h d)') 
        # print("right_term", right_term.shape)
        # print("o", o.shape)
        # print("v", v.shape)
        # print("k", k.shape)
        # print("r", r.shape)
        # print("self.r_k", self.r_k.shape)

        o = o + right_term
        o = self.o_proj(o * g)

        return o, None, past_key_values, v_first<|MERGE_RESOLUTION|>--- conflicted
+++ resolved
@@ -184,13 +184,7 @@
         # dealing with left-padding
         if attention_mask is not None:
             v = v * attention_mask[:, -v.shape[-2]:, None]
-<<<<<<< HEAD
         r, w, k, v, a = map(lambda x: rearrange(x, 'b t (h d) -> b t h d', d=self.head_dim), (r, w, k, v, a))
-=======
-        r, w, k, a = map(lambda x: rearrange(x, 'b t (h d) -> b t h d', d=self.head_dim), (r, w, k, a))
-        # v = rearrange(v, 'b t (h d) -> b t h d', d=self.value_dim)
-        v = rearrange(v, 'b t (h d) -> b t h d', d=self.head_dim)
->>>>>>> b6c2ceda
 
         recurrent_state = last_state['recurrent_state'] if last_state is not None else None
 
