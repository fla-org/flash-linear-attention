# -*- coding: utf-8 -*-
# Copyright (c) 2023-2025, Songlin Yang, Yu Zhang

from .abc import ABCAttention
from .attn import Attention
from .based import BasedLinearAttention
from .bitattn import BitAttention
from .comba import Comba
from .delta_net import DeltaNet
from .forgetting_attn import ForgettingAttention
from .gated_deltanet import GatedDeltaNet
from .gated_deltaproduct import GatedDeltaProduct
from .gla import GatedLinearAttention
from .gsa import GatedSlotAttention
from .hgrn import HGRNAttention
from .hgrn2 import HGRN2Attention
from .lightnet import LightNetAttention
from .linear_attn import LinearAttention
from .mamba import Mamba
from .mamba2 import Mamba2
from .mesa_net import MesaNet
<<<<<<< HEAD
from .mom_varlen import MomGatedDeltaNet
=======
from .mla import MultiheadLatentAttention
>>>>>>> 28f02183
from .multiscale_retention import MultiScaleRetention
from .nsa import NativeSparseAttention
from .path_attn import PaTHAttention
from .rebased import ReBasedLinearAttention
from .rodimus import RodimusAttention, SlidingWindowSharedKeyAttention
from .rwkv6 import RWKV6Attention
from .rwkv7 import RWKV7Attention

__all__ = [
    'ABCAttention',
    'Attention',
    'BasedLinearAttention',
    'BitAttention',
    'Comba',
    'DeltaNet',
    'ForgettingAttention',
    'GatedDeltaNet',
    'GatedDeltaProduct',
    'GatedLinearAttention',
    'GatedSlotAttention',
    'HGRNAttention',
    'HGRN2Attention',
    'LightNetAttention',
    'LinearAttention',
    'Mamba',
    'Mamba2',
<<<<<<< HEAD
    'MomGatedDeltaNet',
=======
    'MesaNet',
    'MultiheadLatentAttention',
>>>>>>> 28f02183
    'MultiScaleRetention',
    'NativeSparseAttention',
    'PaTHAttention',
    'ReBasedLinearAttention',
    'RodimusAttention',
    'RWKV6Attention',
    'RWKV7Attention',
    'SlidingWindowSharedKeyAttention',
]<|MERGE_RESOLUTION|>--- conflicted
+++ resolved
@@ -19,11 +19,8 @@
 from .mamba import Mamba
 from .mamba2 import Mamba2
 from .mesa_net import MesaNet
-<<<<<<< HEAD
 from .mom_varlen import MomGatedDeltaNet
-=======
 from .mla import MultiheadLatentAttention
->>>>>>> 28f02183
 from .multiscale_retention import MultiScaleRetention
 from .nsa import NativeSparseAttention
 from .path_attn import PaTHAttention
@@ -50,12 +47,9 @@
     'LinearAttention',
     'Mamba',
     'Mamba2',
-<<<<<<< HEAD
     'MomGatedDeltaNet',
-=======
     'MesaNet',
     'MultiheadLatentAttention',
->>>>>>> 28f02183
     'MultiScaleRetention',
     'NativeSparseAttention',
     'PaTHAttention',
