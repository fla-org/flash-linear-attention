--- conflicted
+++ resolved
@@ -144,16 +144,10 @@
         # dealing with left-padding
         if attention_mask is not None:
             v = v.mul_(attention_mask[:, -v.shape[-2]:, None])
-<<<<<<< HEAD
-        r, w, k, v = map(lambda x: rearrange(x, 'b t (h d) -> b t h d', h=self.num_heads), (r, w, k, v))
-        
-        # Bounding w for safe
-        w = self.bound_w * F.softsign(w / self.bound_w)
-        
-=======
+
         r, w, k = map(lambda x: rearrange(x, 'b t (h d) -> b t h d', d=self.head_k_dim), (r, w, k))
         v = rearrange(v, 'b t (h d) -> b t h d', d=self.head_v_dim)
->>>>>>> d4e05965
+
         w = -torch.exp(w)
         u = self.bonus
 
