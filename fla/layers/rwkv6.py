--- conflicted
+++ resolved
@@ -73,7 +73,7 @@
         self.v_proj = DDLerpLinear(hidden_size, self.value_dim)
         self.g_proj = DDLerpLinear(hidden_size, self.value_dim)
         self.bonus = nn.Parameter(torch.zeros(num_heads, self.head_qk_dim))
-        self.bound_w = 20.0
+        self.bound_w = 100.0
 
         # TODO: fuse GroupNorm and output gate
         self.g_norm = GroupNorm(self.num_heads, self.value_dim, elementwise_affine=elementwise_affine, bias=True, eps=norm_eps)
@@ -140,13 +140,9 @@
         # dealing with left-padding
         if attention_mask is not None:
             v = v.mul_(attention_mask[:, -v.shape[-2]:, None])
-<<<<<<< HEAD
-        r, w, k, v = map(lambda x: rearrange(x, 'b t (h d) -> b h t d', h=self.num_heads), (r, w, k, v))
+
+        r, w, k, v = map(lambda x: rearrange(x, 'b t (h d) -> b t h d', h=self.num_heads), (r, w, k, v))
         w = -torch.exp(self.bound_w * F.softsign(w / self.bound_w))
-=======
-        r, w, k, v = map(lambda x: rearrange(x, 'b t (h d) -> b t h d', h=self.num_heads), (r, w, k, v))
-        w = -torch.exp(w)
->>>>>>> 7cc436fa
         u = self.bonus
 
         recurrent_state = last_state['recurrent_state'] if last_state is not None else None
