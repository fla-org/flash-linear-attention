# -*- coding: utf-8 -*-

from __future__ import annotations

import math
import warnings
from typing import TYPE_CHECKING, Dict, List, Optional, Tuple, Union

import torch
import torch.nn as nn
from transformers.generation import GenerationMixin
from transformers.modeling_outputs import BaseModelOutputWithPast, CausalLMOutputWithPast
from transformers.modeling_utils import PreTrainedModel
from transformers.utils import logging
from transformers.utils.deprecation import deprecate_kwarg

from fla.layers.attn import Attention
from fla.layers.comba import Comba
from fla.models.comba.configuration_comba import CombaConfig
from fla.models.utils import Cache
from fla.modules import FusedCrossEntropyLoss, FusedLinearCrossEntropyLoss
from fla.modules import GatedMLP as CombaMLP
from fla.modules import RMSNorm
from fla.modules.l2warp import l2_warp

if TYPE_CHECKING:
    from transformers.processing_utils import Unpack


try:
    from transformers.modeling_layers import GradientCheckpointingLayer
except ImportError:
    from fla.models.modeling_layers import GradientCheckpointingLayer

logger = logging.get_logger(__name__)


class CombaBlock(GradientCheckpointingLayer):

    def __init__(self, config: CombaConfig, layer_idx: int):
        super().__init__()

        self.config = config
        self.layer_idx = layer_idx

        self.attn_norm = (RMSNorm if config.fuse_norm else nn.RMSNorm)(config.hidden_size, eps=config.norm_eps)
        if config.attn is not None and layer_idx in config.attn['layers']:
            self.attn = Attention(
                hidden_size=config.hidden_size,
                num_heads=config.attn['num_heads'],
                num_kv_heads=config.attn['num_kv_heads'],
                qkv_bias=config.attn['qkv_bias'],
                window_size=config.attn['window_size'],
                rope_theta=config.attn['rope_theta'],
                max_position_embeddings=config.max_position_embeddings,
                layer_idx=layer_idx
            )
        else:
            self.attn = Comba(
                mode=config.attn_mode,
                hidden_size=config.hidden_size,
                expand_v=config.expand_v,
                head_dim=config.head_dim,
                num_heads=config.num_heads,
                num_v_heads=config.num_v_heads,
                use_output_gate=config.use_output_gate,
                use_short_conv=config.use_short_conv,
                conv_size=config.conv_size,
                norm_eps=config.norm_eps,
                layer_idx=layer_idx
            )
        self.mlp_norm = (RMSNorm if config.fuse_norm else nn.RMSNorm)(config.hidden_size, eps=config.norm_eps)
        self.mlp = CombaMLP(
            hidden_size=config.hidden_size,
            hidden_ratio=config.hidden_ratio,
            intermediate_size=config.intermediate_size,
            hidden_act=config.hidden_act,
            fuse_swiglu=config.fuse_swiglu
        )

    def forward(
        self,
        hidden_states: torch.Tensor,
        attention_mask: Optional[torch.Tensor] = None,
        past_key_values: Optional[Union[Cache, List[torch.FloatTensor]]] = None,
        use_cache: Optional[bool] = False,
        output_attentions: Optional[bool] = False,
        **kwargs: Unpack[Dict]
    ) -> Tuple[torch.FloatTensor, Optional[Tuple[torch.FloatTensor, torch.FloatTensor]]]:
        residual = hidden_states
        hidden_states = self.attn_norm(hidden_states)
        hidden_states, attentions, past_key_values = self.attn(
            hidden_states=hidden_states,
            attention_mask=attention_mask,
            past_key_values=past_key_values,
            use_cache=use_cache,
            output_attentions=output_attentions,
            **kwargs
        )
        if self.config.fuse_norm:
            hidden_states, residual = self.mlp_norm(hidden_states, residual, True)
        else:
            hidden_states = residual + hidden_states
            residual = hidden_states
            hidden_states = self.mlp_norm(hidden_states)
        hidden_states = self.mlp(hidden_states, **kwargs)
        hidden_states = residual + hidden_states

        outputs = (hidden_states, attentions, past_key_values)

        return outputs


class CombaPreTrainedModel(PreTrainedModel):

    config_class = CombaConfig
    base_model_prefix = 'model'
    supports_gradient_checkpointing = True
    _no_split_modules = ['CombaBlock']
    _supports_cache_class = True

    def __init__(self, *inputs, **kwargs):
        super().__init__(*inputs, **kwargs)

    def _init_weights(
        self,
        module: nn.Module,
        prenorm_residual_strategy: Optional[str] = None,
        num_residuals_per_layer: int = 2,
    ):
        if isinstance(module, Comba) and next(module.parameters()).device.type != 'meta':
            with torch.no_grad():
                module.A_log.copy_(nn.init.uniform_(module.A_log, a=0, b=16).log())
                module.A_log._no_weight_decay = True
                dt = torch.exp(
<<<<<<< HEAD
                    nn.init.uniform_(module.f_proj[1].bias) * (math.log(0.1) - math.log(0.001)) + math.log(0.001)
=======
                    nn.init.uniform_(module.dt_bias) * (math.log(0.1) - math.log(0.001)) + math.log(0.001)
>>>>>>> 8a91ac50
                ).clamp(min=1e-4)
                # Inverse of softplus: https://github.com/pytorch/pytorch/issues/72759
                inv_dt = dt + torch.log(-torch.expm1(-dt))
                module.dt_bias.copy_(inv_dt)
                module.dt_bias._no_weight_decay = True

        elif isinstance(module, (nn.Linear, nn.Conv1d)):
            # Slightly different from the TF version which uses truncated_normal for initialization
            # cf https://github.com/pytorch/pytorch/pull/5617
            nn.init.normal_(module.weight, mean=0.0, std=self.config.initializer_range)
            if module.bias is not None:
                nn.init.zeros_(module.bias)
        elif isinstance(module, nn.Embedding):
            nn.init.normal_(module.weight, mean=0.0, std=self.config.initializer_range)
        elif hasattr(module, 'reset_parameters'):
            module.reset_parameters()

        if prenorm_residual_strategy is not None:
            # Reinitialize selected weights subject to the OpenAI GPT-2 Paper Scheme:
            #   > A modified initialization which accounts for the accumulation on the residual path with model depth. Scale
            #   > the weights of residual layers at initialization by a factor of 1/√N where N is the # of residual layers.
            #   >   -- GPT-2 :: https://openai.com/blog/better-language-models/
            #
            # Reference (Megatron-LM): https://github.com/NVIDIA/Megatron-LM/blob/main/megatron/model/gpt_model.py
            p = None
            if hasattr(module, 'o_proj'):
                p = module.o_proj.weight
            elif hasattr(module, 'down_proj'):
                p = module.down_proj.weight
            if p is not None:
                # Special Scaled Initialization --> There are 2 Layer Norms per Transformer Block
                # Following Pytorch init, except scale by 1/sqrt(2 * n_layer)
                # We need to reinit p since this code could be called multiple times
                # Having just p *= scale would repeatedly scale it down
                if prenorm_residual_strategy == 'rescale':
                    nn.init.kaiming_uniform_(p, a=math.sqrt(5))
                    with torch.no_grad():
                        p /= math.sqrt(num_residuals_per_layer * self.config.num_hidden_layers)
                elif prenorm_residual_strategy == 'zero':
                    nn.init.zeros_(p)
                else:
                    raise ValueError(f"Invalid prenorm_residual_strategy: {prenorm_residual_strategy}")


class CombaModel(CombaPreTrainedModel):

    def __init__(self, config: CombaConfig):
        super().__init__(config)
        self.padding_idx = config.pad_token_id
        self.vocab_size = config.vocab_size

        self.embeddings = nn.Embedding(config.vocab_size, config.hidden_size, self.padding_idx)
        self.layers = nn.ModuleList([CombaBlock(config, layer_idx) for layer_idx in range(config.num_hidden_layers)])
        self.norm = (RMSNorm if config.fuse_norm else nn.RMSNorm)(config.hidden_size, eps=config.norm_eps)

        self.gradient_checkpointing = False

        self.post_init()

    def get_input_embeddings(self):
        return self.embeddings

    def set_input_embeddings(self, value):
        self.embeddings = value

    def forward(
        self,
        input_ids: Optional[torch.LongTensor] = None,
        attention_mask: Optional[torch.Tensor] = None,  # noqa
        inputs_embeds: Optional[torch.FloatTensor] = None,
        past_key_values: Optional[Union[Cache, List[torch.FloatTensor]]] = None,
        use_cache: Optional[bool] = None,
        output_attentions: Optional[bool] = None,
        output_hidden_states: Optional[bool] = None,
        return_dict: Optional[bool] = None,
        **kwargs: Unpack[Dict]
    ) -> Union[Tuple, BaseModelOutputWithPast]:
        if output_attentions:
            warnings.warn("`CombaModel` does not `output_attentions` now, setting it to `False`.")
            output_attentions = False
        output_attentions = output_attentions if output_attentions is not None else self.config.output_attentions
        output_hidden_states = output_hidden_states if output_hidden_states is not None else self.config.output_hidden_states
        use_cache = use_cache if use_cache is not None else (self.config.use_cache if not self.training else False)
        return_dict = return_dict if return_dict is not None else self.config.use_return_dict

        # retrieve input_ids and inputs_embeds
        if input_ids is not None and inputs_embeds is not None:
            raise ValueError("You cannot specify both input_ids and inputs_embeds at the same time")
        if input_ids is None and inputs_embeds is None:
            raise ValueError("You have to specify either input_ids or inputs_embeds")

        if inputs_embeds is None:
            inputs_embeds = self.embeddings(input_ids)
        hidden_states = inputs_embeds

        if use_cache and not isinstance(past_key_values, Cache):
            past_key_values = Cache.from_legacy_cache(past_key_values)

        all_hidden_states = () if output_hidden_states else None
        all_attns = () if output_attentions else None
        for layer in self.layers:
            if output_hidden_states:
                all_hidden_states += (hidden_states,)

            hidden_states, attentions, past_key_values = layer(
                hidden_states,
                attention_mask=attention_mask,
                past_key_values=past_key_values,
                use_cache=use_cache,
                output_attentions=output_attentions,
                **kwargs
            )

            if output_attentions:
                all_attns += (attentions,)

        hidden_states = self.norm(hidden_states)

        # add hidden states from the last decoder layer
        if output_hidden_states:
            all_hidden_states += (hidden_states,)

        if not return_dict:
            return tuple(i for i in [hidden_states, past_key_values, all_hidden_states, all_attns] if i is not None)
        return BaseModelOutputWithPast(
            last_hidden_state=hidden_states,
            past_key_values=past_key_values,
            hidden_states=all_hidden_states,
            attentions=all_attns
        )


class CombaForCausalLM(CombaPreTrainedModel, GenerationMixin):

    _tied_weights_keys = ["lm_head.weight"]

    def __init__(self, config):
        super().__init__(config)
        self.model = CombaModel(config)
        self.vocab_size = config.vocab_size
        self.lm_head = nn.Linear(config.hidden_size, config.vocab_size, bias=False)
        self.criterion = None

        # Initialize weights and apply final processing
        self.post_init()

    def get_input_embeddings(self):
        return self.model.embeddings

    def set_input_embeddings(self, value):
        self.model.embeddings = value

    def get_output_embeddings(self):
        return self.lm_head

    def set_output_embeddings(self, new_embeddings):
        self.lm_head = new_embeddings

    def set_decoder(self, decoder):
        self.model = decoder

    def get_decoder(self):
        return self.model

    def generate(self, *args, **kwargs):
        try:
            return super().generate(*args, **kwargs)
        except AttributeError as exception:
            if 'past_key_values' in str(exception):
                raise AttributeError(
                    f"You tried to call `generate` with a decoding strategy that manipulates `past_key_values`, "
                    f"which is not supported for {self.__class__.__name__}. "
                    f"Try another generation strategy instead. "
                    f"For the available generation strategies, check this doc: "
                    f"https://huggingface.co/docs/transformers/en/generation_strategies#decoding-strategies"
                )
            else:
                raise exception

    @deprecate_kwarg("num_logits_to_keep", version="4.50", new_name="logits_to_keep")
    def prepare_inputs_for_generation(
        self,
        input_ids: torch.LongTensor = None,
        past_key_values: Optional[Union[Cache, List[torch.FloatTensor]]] = None,
        attention_mask: Optional[torch.Tensor] = None,
        inputs_embeds: Optional[torch.Tensor] = None,
        use_cache: bool = True,
        logits_to_keep: Optional[int] = None,
        **kwargs
    ):
        # only last token for `inputs_ids` if the `past_key_values` is not empty.
        if past_key_values is not None and len(past_key_values) > 0:
            input_ids = input_ids[:, -1:]
        # if `inputs_embeds` are passed, we only want to use them in the 1st generation step
        if inputs_embeds is not None and len(past_key_values) == 0:
            model_inputs = {'inputs_embeds': inputs_embeds}
        else:
            # The `contiguous()` here is necessary to have a static stride during decoding. torchdynamo otherwise
            # recompiles graphs as the stride of the inputs is a guard.
            # Ref: https://github.com/huggingface/transformers/pull/29114
            # TODO: use `next_tokens` directly instead.
            model_inputs = {'input_ids': input_ids.contiguous()}

        if logits_to_keep is not None:
            model_inputs['logits_to_keep'] = logits_to_keep

        model_inputs.update({
            'past_key_values': past_key_values,
            'use_cache': use_cache,
            'attention_mask': attention_mask,
        })
        return model_inputs

    @deprecate_kwarg("num_logits_to_keep", version="4.50", new_name="logits_to_keep")
    def forward(
        self,
        input_ids: torch.LongTensor = None,
        attention_mask: Optional[torch.Tensor] = None,
        inputs_embeds: Optional[torch.Tensor] = None,
        past_key_values: Optional[Union[Cache, List[torch.FloatTensor]]] = None,
        labels: Optional[torch.LongTensor] = None,
        use_cache: Optional[bool] = None,
        output_attentions: Optional[bool] = None,
        output_hidden_states: Optional[bool] = None,
        return_dict: Optional[bool] = None,
        logits_to_keep: Optional[int] = 0,
        **kwargs: Unpack[Dict]
    ) -> Union[Tuple, CausalLMOutputWithPast]:
        output_attentions = output_attentions if output_attentions is not None else self.config.output_attentions
        output_hidden_states = (
            output_hidden_states if output_hidden_states is not None else self.config.output_hidden_states
        )
        return_dict = return_dict if return_dict is not None else self.config.use_return_dict

        outputs = self.model(
            input_ids=input_ids,
            attention_mask=attention_mask,
            inputs_embeds=inputs_embeds,
            past_key_values=past_key_values,
            use_cache=use_cache,
            output_attentions=output_attentions,
            output_hidden_states=output_hidden_states,
            return_dict=return_dict,
            **kwargs
        )

        hidden_states = outputs[0]

        loss, logits = None, None
        if not self.config.fuse_linear_cross_entropy or labels is None:
            logits = self.lm_head(hidden_states if logits_to_keep is None else hidden_states[:, -logits_to_keep:])
        if labels is not None:
            if getattr(self, 'criterion', None) is None:
                if self.config.fuse_linear_cross_entropy:
                    criterion = FusedLinearCrossEntropyLoss(use_l2warp=self.config.use_l2warp)
                elif self.config.fuse_cross_entropy:
                    criterion = FusedCrossEntropyLoss(inplace_backward=True)
                else:
                    criterion = nn.CrossEntropyLoss()
            else:
                criterion = self.criterion
            labels = labels.to(hidden_states.device)
            labels = torch.cat((labels[..., 1:], torch.full_like(labels[:, :1], criterion.ignore_index)), 1)
            if self.config.fuse_linear_cross_entropy:
                loss = criterion(hidden_states, labels, self.lm_head.weight, self.lm_head.bias)
            else:
                loss = criterion(logits.view(labels.numel(), -1), labels.view(-1))
                loss = l2_warp(loss, logits) if self.config.use_l2warp else loss

        if not return_dict:
            output = (logits,) + outputs[1:]
            return (loss,) + output if loss is not None else output

        return CausalLMOutputWithPast(
            loss=loss,
            logits=logits,
            past_key_values=outputs.past_key_values,
            hidden_states=outputs.hidden_states,
            attentions=outputs.attentions,
        )<|MERGE_RESOLUTION|>--- conflicted
+++ resolved
@@ -133,11 +133,7 @@
                 module.A_log.copy_(nn.init.uniform_(module.A_log, a=0, b=16).log())
                 module.A_log._no_weight_decay = True
                 dt = torch.exp(
-<<<<<<< HEAD
-                    nn.init.uniform_(module.f_proj[1].bias) * (math.log(0.1) - math.log(0.001)) + math.log(0.001)
-=======
                     nn.init.uniform_(module.dt_bias) * (math.log(0.1) - math.log(0.001)) + math.log(0.001)
->>>>>>> 8a91ac50
                 ).clamp(min=1e-4)
                 # Inverse of softplus: https://github.com/pytorch/pytorch/issues/72759
                 inv_dt = dt + torch.log(-torch.expm1(-dt))
