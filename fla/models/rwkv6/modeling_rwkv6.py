# -*- coding: utf-8 -*-

from __future__ import annotations

import math
import warnings
<<<<<<< HEAD
from typing import Dict, Optional, Tuple, Union, Unpack, List, Unpack, Dict
=======
from typing import TYPE_CHECKING, Dict, Optional, Tuple, Union
>>>>>>> a2fc2e91

import torch
import torch.nn as nn
import torch.utils.checkpoint
from transformers.generation import GenerationMixin
from transformers.modeling_outputs import (BaseModelOutputWithPast,
                                           CausalLMOutputWithPast,
                                           ImageClassifierOutput,
                                           MaskedImageModelingOutput,
                                           BaseModelOutput,
                                           BaseModelOutputWithPooling)
from transformers.modeling_utils import PreTrainedModel
from transformers.utils import logging

from fla.layers.attn import Attention
from fla.layers.rwkv6 import LerpLinear, RWKV6Attention
from fla.models.rwkv6.configuration_rwkv6 import RWKV6Config, RWKV6VisionConfig
from fla.models.utils import Cache
from fla.modules import (FusedCrossEntropyLoss, FusedLinearCrossEntropyLoss,
                         LayerNorm)
from fla.modules.activations import ACT2FN
<<<<<<< HEAD
from ..utils import ImageEmbeddings, Pooler, prepare_hidden_states_for_cross_scan, prepare_hidden_states_for_cross_merge
=======

if TYPE_CHECKING:
    from transformers.processing_utils import Unpack

>>>>>>> a2fc2e91
logger = logging.get_logger(__name__)


class RWKV6FeedForward(nn.Module):

    def __init__(
        self,
        hidden_size: int,
        hidden_ratio: Optional[int] = None,
        intermediate_size: Optional[int] = None,
        hidden_act: str = 'sqrelu',
        layer_idx: int = None
    ) -> RWKV6FeedForward:
        super().__init__()

        self.hidden_size = hidden_size
        if hidden_ratio is None:
            hidden_ratio = 3.5
        if intermediate_size is None:
            intermediate_size = int(hidden_size * hidden_ratio)
            intermediate_size = 32 * ((intermediate_size + 32 - 1) // 32)
        self.hidden_ratio = hidden_ratio
        self.intermediate_size = intermediate_size

        self.time_shift = nn.ZeroPad2d((0, 0, 1, -1))

        self.key = LerpLinear(hidden_size, intermediate_size)
        self.value = nn.Linear(intermediate_size, hidden_size, bias=False)
        self.receptance = LerpLinear(hidden_size, hidden_size)
        self.act_fn = ACT2FN[hidden_act]

        self.layer_idx = layer_idx

    def forward(
        self,
        x: torch.Tensor,
        attention_mask: Optional[torch.Tensor] = None,
        state: Optional[Cache] = None
    ) -> torch.Tensor:
        if attention_mask is not None:
            x = x.mul_(attention_mask[:, -x.shape[-2]:, None])
        if x.shape[1] == 1 and state is not None:
            shifted = state[self.layer_idx]['ffn_state'].unsqueeze(1)
        else:
            shifted = self.time_shift(x)
            if state is not None and state[self.layer_idx]['ffn_state'] is not None:
                shifted[:, 0] = state[self.layer_idx]['ffn_state'][-1]
        delta = shifted - x
        key = self.act_fn(self.key(x, delta))
        value = self.value(key)
        receptance = self.receptance(x, delta)

        if state is not None:
            # no need to update the offset twice
            state.update(ffn_state=x[:, -1], layer_idx=self.layer_idx, offset=0)
        return receptance.sigmoid() * value, state


class RWKV6Block(nn.Module):
    def __init__(self, config: RWKV6Config, layer_idx: int):
        super().__init__()
        self.hidden_size = config.hidden_size

        self.config = config
        self.layer_idx = layer_idx

        if config.norm_first and layer_idx == 0:
            self.pre_norm = LayerNorm(hidden_size=config.hidden_size, bias=config.norm_bias, eps=config.norm_eps)
        self.attn_norm = LayerNorm(hidden_size=config.hidden_size, bias=config.norm_bias, eps=config.norm_eps)
        if config.attn is not None and layer_idx in config.attn['layers']:
            self.attn = Attention(
                hidden_size=config.hidden_size,
                num_heads=config.attn['num_heads'],
                num_kv_heads=config.attn['num_kv_heads'],
                window_size=config.attn['window_size'],
                max_position_embeddings=config.max_position_embeddings,
                layer_idx=layer_idx
            )
        else:
            self.attn = RWKV6Attention(
                mode=config.attn_mode,
                hidden_size=config.hidden_size,
                expand_k=config.expand_k,
                expand_v=config.expand_v,
                num_heads=config.num_heads,
                proj_low_rank_dim=config.proj_low_rank_dim,
                gate_low_rank_dim=config.gate_low_rank_dim,
                norm_eps=config.norm_eps,
                fuse_norm=config.fuse_norm,
                layer_idx=layer_idx
            )
        self.ffn_norm = LayerNorm(hidden_size=config.hidden_size, bias=config.norm_bias, eps=config.norm_eps)
        self.ffn = RWKV6FeedForward(
            hidden_size=config.hidden_size,
            hidden_ratio=config.hidden_ratio,
            intermediate_size=config.intermediate_size,
            hidden_act=config.hidden_act,
            layer_idx=layer_idx
        )

    def forward(
        self,
        hidden_states: torch.Tensor,
        attention_mask: Optional[torch.Tensor] = None,
        past_key_values: Optional[Cache] = None,
        use_cache: Optional[bool] = False,
        output_attentions: Optional[bool] = False,
        **kwargs,
    ) -> Tuple[torch.FloatTensor, Optional[Tuple[torch.FloatTensor, torch.FloatTensor]]]:
        residual = self.pre_norm(hidden_states) if hasattr(self, 'pre_norm') else hidden_states
        hidden_states = self.attn_norm(residual)
        hidden_states, attentions, past_key_values = self.attn(
            hidden_states=hidden_states,
            attention_mask=attention_mask,
            past_key_values=past_key_values,
            use_cache=use_cache,
            output_attentions=output_attentions,
            **kwargs
        )
        hidden_states, residual = self.ffn_norm(hidden_states, residual, True)
        hidden_states, past_key_values = self.ffn(hidden_states, attention_mask, past_key_values)
        hidden_states = residual + hidden_states

        outputs = (hidden_states, attentions, past_key_values)

        return outputs


class RWKV6PreTrainedModel(PreTrainedModel):

    config_class = RWKV6Config
    supports_gradient_checkpointing = True
    _no_split_modules = ['RWKV6Block']

    def __init__(self, *inputs, **kwargs):
        super().__init__(*inputs, **kwargs)

    def _init_weights(
        self,
        module: nn.Module,
        rescale_prenorm_residual: bool = True,
        num_residuals_per_layer: int = 2,
    ):
        if isinstance(module, (nn.Linear, nn.Conv1d)):
            # Slightly different from the TF version which uses truncated_normal for initialization
            # cf https://github.com/pytorch/pytorch/pull/5617
            nn.init.normal_(module.weight, mean=0.0, std=self.config.initializer_range)
            if module.bias is not None:
                nn.init.zeros_(module.bias)
        elif isinstance(module, nn.Parameter):
            nn.init.normal_(module, mean=0.0, std=self.config.initializer_range)
        elif isinstance(module, nn.Embedding):
            nn.init.normal_(module.weight, mean=0.0, std=self.config.initializer_range)
            if module.padding_idx is not None:
                module.weight.data[module.padding_idx].zero_()
        elif hasattr(module, 'reset_parameters'):
            module.reset_parameters()

        if rescale_prenorm_residual:
            # Reinitialize selected weights subject to the OpenAI GPT-2 Paper Scheme:
            #   > A modified initialization which accounts for the accumulation on the residual path with model depth. Scale
            #   > the weights of residual layers at initialization by a factor of 1/√N where N is the # of residual layers.
            #   >   -- GPT-2 :: https://openai.com/blog/better-language-models/
            #
            # Reference (Megatron-LM): https://github.com/NVIDIA/Megatron-LM/blob/main/megatron/model/gpt_model.py
            for name, p in module.named_parameters():
                if name in ["o_proj.weight", "down_proj.weight"]:
                    # Special Scaled Initialization --> There are 2 Layer Norms per Transformer Block
                    # Following Pytorch init, except scale by 1/sqrt(2 * n_layer)
                    # We need to reinit p since this code could be called multiple times
                    # Having just p *= scale would repeatedly scale it down
                    with torch.no_grad():
                        p /= math.sqrt(num_residuals_per_layer * self.config.num_hidden_layers)


class RWKV6Model(RWKV6PreTrainedModel):

    def __init__(self, config: RWKV6Config):
        super().__init__(config)
        self.padding_idx = config.pad_token_id
        self.vocab_size = config.vocab_size

        self.embeddings = nn.Embedding(config.vocab_size, config.hidden_size, self.padding_idx)
        self.layers = nn.ModuleList([RWKV6Block(config, layer_idx) for layer_idx in range(config.num_hidden_layers)])
        self.norm = LayerNorm(config.hidden_size, bias=config.norm_bias, eps=config.norm_eps)

        self.gradient_checkpointing = False

        self.post_init()

    def get_input_embeddings(self):
        return self.embeddings

    def set_input_embeddings(self, value):
        self.embeddings = value

    def forward(
        self,
        input_ids: Optional[torch.LongTensor] = None,
        attention_mask: Optional[torch.Tensor] = None,  # noqa
        inputs_embeds: Optional[torch.FloatTensor] = None,
        past_key_values: Optional[Cache] = None,
        use_cache: Optional[bool] = None,
        output_attentions: Optional[bool] = None,
        output_hidden_states: Optional[bool] = None,
        return_dict: Optional[bool] = None,
        **kwargs: Unpack[Dict]
    ) -> Union[Tuple, BaseModelOutputWithPast]:
        if output_attentions:
            warnings.warn("`RWKV6Model` does not `output_attentions` now, setting it to `False`.")
            output_attentions = False
        output_attentions = output_attentions if output_attentions is not None else self.config.output_attentions
        output_hidden_states = output_hidden_states if output_hidden_states is not None else self.config.output_hidden_states
        use_cache = use_cache if use_cache is not None else (self.config.use_cache if not self.training else False)
        return_dict = return_dict if return_dict is not None else self.config.use_return_dict

        # retrieve input_ids and inputs_embeds
        if input_ids is not None and inputs_embeds is not None:
            raise ValueError("You cannot specify both input_ids and inputs_embeds at the same time")
        if input_ids is None and inputs_embeds is None:
            raise ValueError("You have to specify either input_ids or inputs_embeds")

        if inputs_embeds is None:
            inputs_embeds = self.embeddings(input_ids)
        hidden_states = inputs_embeds

        if use_cache and not isinstance(past_key_values, Cache):
            past_key_values = Cache.from_legacy_cache(past_key_values)

        if self.gradient_checkpointing and self.training and use_cache:
            logger.warning_once("`use_cache=True` is incompatible with gradient checkpointing. Setting `use_cache=False`...")
            use_cache = False

        all_hidden_states = () if output_hidden_states else None
        all_attns = () if output_attentions else None
        for layer in self.layers:
            if output_hidden_states:
                all_hidden_states += (hidden_states,)

            if self.gradient_checkpointing and self.training:
                hidden_states, attentions, past_key_values = self._gradient_checkpointing_func(
                    layer.__call__,
                    hidden_states,
                    attention_mask,
                    past_key_values,
                    use_cache,
                    output_attentions,
                    **kwargs
                )
            else:
                hidden_states, attentions, past_key_values = layer(
                    hidden_states,
                    attention_mask=attention_mask,
                    past_key_values=past_key_values,
                    use_cache=use_cache,
                    output_attentions=output_attentions,
                    **kwargs
                )

            if output_attentions:
                all_attns += (attentions,)

        hidden_states = self.norm(hidden_states)

        # add hidden states from the last decoder layer
        if output_hidden_states:
            all_hidden_states += (hidden_states,)

        if not return_dict:
            return tuple(i for i in [hidden_states, past_key_values, all_hidden_states, all_attns] if i is not None)
        return BaseModelOutputWithPast(
            last_hidden_state=hidden_states,
            past_key_values=past_key_values,
            hidden_states=all_hidden_states,
            attentions=all_attns
        )


class RWKV6ForCausalLM(RWKV6PreTrainedModel, GenerationMixin):

    _tied_weights_keys = ["lm_head.weight"]

    def __init__(self, config):
        super().__init__(config)
        self.model = RWKV6Model(config)
        self.vocab_size = config.vocab_size
        self.lm_head = nn.Linear(config.hidden_size, config.vocab_size, bias=False)

        # Initialize weights and apply final processing
        self.post_init()

    def get_input_embeddings(self):
        return self.model.embeddings

    def set_input_embeddings(self, value):
        self.model.embeddings = value

    def get_output_embeddings(self):
        return self.lm_head

    def set_output_embeddings(self, new_embeddings):
        self.lm_head = new_embeddings

    def set_decoder(self, decoder):
        self.model = decoder

    def get_decoder(self):
        return self.model

    def generate(self, *args, **kwargs):
        try:
            return super().generate(*args, **kwargs)
        except AttributeError as exception:
            if 'past_key_values' in str(exception):
                raise AttributeError(
                    f"You tried to call `generate` with a decoding strategy that manipulates `past_key_values`, "
                    f"which is not supported for {self.__class__.__name__}. "
                    f"Try another generation strategy instead. "
                    f"For the available generation strategies, check this doc: "
                    f"https://huggingface.co/docs/transformers/en/generation_strategies#decoding-strategies"
                )
            else:
                raise exception

    def prepare_inputs_for_generation(
        self,
        input_ids: torch.LongTensor = None,
        past_key_values: Optional[Cache] = None,
        attention_mask: Optional[torch.Tensor] = None,
        inputs_embeds: Optional[torch.Tensor] = None,
        use_cache: bool = True,
        num_logits_to_keep: Optional[int] = None,
        **kwargs
    ):
        # only last token for `inputs_ids` if the `past_key_values` is passed along.
        if past_key_values is not None:
            input_ids = input_ids[:, -1:]
        # if `inputs_embeds` are passed, we only want to use them in the 1st generation step
        if inputs_embeds is not None and past_key_values is None:
            model_inputs = {'inputs_embeds': inputs_embeds}
        else:
            # The `contiguous()` here is necessary to have a static stride during decoding. torchdynamo otherwise
            # recompiles graphs as the stride of the inputs is a guard.
            # Ref: https://github.com/huggingface/transformers/pull/29114
            # TODO: use `next_tokens` directly instead.
            model_inputs = {'input_ids': input_ids.contiguous()}

        if num_logits_to_keep is not None:
            model_inputs['num_logits_to_keep'] = num_logits_to_keep

        model_inputs.update({
            'past_key_values': past_key_values,
            'use_cache': use_cache,
            'attention_mask': attention_mask,
            'num_logits_to_keep': num_logits_to_keep,
        })
        return model_inputs

    def forward(
        self,
        input_ids: torch.LongTensor = None,
        attention_mask: Optional[torch.Tensor] = None,
        inputs_embeds: Optional[torch.Tensor] = None,
        past_key_values: Optional[Cache] = None,
        labels: Optional[torch.LongTensor] = None,
        use_cache: Optional[bool] = None,
        output_attentions: Optional[bool] = None,
        output_hidden_states: Optional[bool] = None,
        return_dict: Optional[bool] = None,
        num_logits_to_keep: Optional[int] = 0,
        **kwargs: Unpack[Dict]
    ) -> Union[Tuple, CausalLMOutputWithPast]:
        output_attentions = output_attentions if output_attentions is not None else self.config.output_attentions
        output_hidden_states = (
            output_hidden_states if output_hidden_states is not None else self.config.output_hidden_states
        )
        return_dict = return_dict if return_dict is not None else self.config.use_return_dict

        outputs = self.model(
            input_ids=input_ids,
            attention_mask=attention_mask,
            inputs_embeds=inputs_embeds,
            past_key_values=past_key_values,
            use_cache=use_cache,
            output_attentions=output_attentions,
            output_hidden_states=output_hidden_states,
            return_dict=return_dict,
            **kwargs
        )

        hidden_states = outputs[0]
        fuse_linear_and_cross_entropy = self.config.fuse_cross_entropy and self.training
        logits = None if fuse_linear_and_cross_entropy else self.lm_head(hidden_states[:, -num_logits_to_keep:])

        loss = None
        if labels is not None:
            if self.config.fuse_cross_entropy:
                if fuse_linear_and_cross_entropy:
                    loss_fct = FusedLinearCrossEntropyLoss()
                else:
                    loss_fct = FusedCrossEntropyLoss(inplace_backward=True)
            else:
                loss_fct = nn.CrossEntropyLoss()
            # Enable model parallelism
            labels = labels.to(hidden_states.device)
            labels = torch.cat((labels[..., 1:], torch.full_like(labels[:, :1], loss_fct.ignore_index)), 1)
            if fuse_linear_and_cross_entropy:
                loss = loss_fct(hidden_states.view(-1, self.config.hidden_size),
                                labels.view(-1),
                                self.lm_head.weight,
                                self.lm_head.bias)
            else:
                loss = loss_fct(logits.view(-1, self.config.vocab_size), labels.view(-1))

        if not return_dict:
            output = (logits,) + outputs[1:]
            return (loss,) + output if loss is not None else output

        return CausalLMOutputWithPast(
            loss=loss,
            logits=logits,
            past_key_values=outputs.past_key_values,
            hidden_states=outputs.hidden_states,
            attentions=outputs.attentions,
        )

class RWKV6VisionMLP(nn.Module):
    def __init__(self, config):
        super().__init__()
        self.net = nn.Sequential(
            nn.Linear(config.hidden_size, config.mlp_dim),
            nn.GELU(),
            nn.Linear(config.mlp_dim, config.hidden_size),
            nn.Dropout(config.hidden_dropout_prob)
        )

    def forward(self, x):
        return self.net(x)

class RWKV6VisionBlock(nn.Module):
    def __init__(self, config, layer_idx: int):
        super().__init__()
        
        self.ln_1 = nn.LayerNorm(config.hidden_size, eps=config.layer_norm_eps)
        
        if config.attn is not None and layer_idx in config.attn['layers']:
            self.attn = Attention(
                hidden_size=config.hidden_size,
                num_heads=config.attn['num_heads'],
                num_kv_heads=config.attn['num_kv_heads'],
                window_size=config.attn['window_size'],
                max_position_embeddings=config.max_position_embeddings,
                layer_idx=layer_idx
            )
        else:
            self.attn = RWKV6Attention(
                mode=config.attn_mode,
                hidden_size=config.hidden_size,
                expand_k=config.expand_k,
                expand_v=config.expand_v,
                num_heads=config.num_heads,
                proj_low_rank_dim=config.proj_low_rank_dim,
                gate_low_rank_dim=config.gate_low_rank_dim,
                norm_eps=config.norm_eps,
                fuse_norm=config.fuse_norm,
                layer_idx=layer_idx
            )
            
        self.ln_2 = nn.LayerNorm(config.hidden_size, eps=config.layer_norm_eps)
            
        self.mlp = RWKV6VisionMLP(config)

        self.scan_type = config.scan_type

    def forward(
        self,
        hidden_states: torch.Tensor,
        past_key_values: Optional[Union[Cache, List[torch.FloatTensor]]] = None,
        use_cache: Optional[bool] = False,
        output_attentions: Optional[bool] = False,
        **kwargs: Unpack[Dict]
    ) -> Union[Tuple[torch.Tensor, Optional[torch.Tensor]], Tuple[torch.Tensor]]:
        residual = hidden_states

        # Pre-normalization if enabled
        if hasattr(self, 'ln_1'):
            hidden_states = self.ln_1(hidden_states)

        # Apply attention
        
        hidden_states = prepare_hidden_states_for_cross_scan(hidden_states, self.scan_type)
        
        hidden_states, attentions, past_key_values = self.attn(
            hidden_states=hidden_states,
            past_key_values=past_key_values,
            use_cache=use_cache,
            output_attentions=output_attentions,
            **kwargs
        )
        
        hidden_states = prepare_hidden_states_for_cross_merge(hidden_states, self.scan_type)

        # First residual connection
        hidden_states = residual + hidden_states
        residual = hidden_states

        # Pre-normalization for MLP if enabled 
        if hasattr(self, 'ln_2'):
            hidden_states = self.ln_2(hidden_states)

        hidden_states = self.mlp(hidden_states)
        
        # Second residual connection
        hidden_states = residual + hidden_states

        outputs = (hidden_states, attentions, past_key_values)

        return outputs

class RWKV6VisionPreTrainedModel(PreTrainedModel):
    config_class = RWKV6VisionConfig
    
    def _init_weights(self, module):
        if isinstance(module, (nn.Linear, nn.Conv2d)):
            module.weight.data = nn.init.trunc_normal_(
                module.weight.data.to(torch.float32), mean=0.0, std=self.config.initializer_range
            ).to(module.weight.dtype)
            if module.bias is not None:
                module.bias.data.zero_()
        elif isinstance(module, nn.LayerNorm):
            module.bias.data.zero_()
            module.weight.data.fill_(1.0)
        elif isinstance(module, ImageEmbeddings):
            module.position_embeddings.data = nn.init.trunc_normal_(
                module.position_embeddings.data.to(torch.float32),
                mean=0.0,
                std=self.config.initializer_range,
            ).to(module.position_embeddings.dtype)


class RWKV6VisionEncoder(nn.Module):
    def __init__(self, config) -> None:
        super().__init__()
        self.config = config
        self.blocks = nn.ModuleList([
            RWKV6VisionBlock(config, layer_idx) 
            for layer_idx in range(config.num_hidden_layers)
        ])
        self.gradient_checkpointing = False

    def forward(
        self,
        hidden_states: torch.Tensor,
        output_attentions: bool = False,
        output_hidden_states: bool = False,
        past_key_values: Optional[Union[Cache, List[torch.FloatTensor]]] = None,
        use_cache: Optional[bool] = None,
        return_dict: bool = True,
        **kwargs
    ) -> Union[tuple, BaseModelOutput]:
        all_hidden_states = () if output_hidden_states else None
        all_self_attentions = () if output_attentions else None

        for i, block in enumerate(self.blocks):
            if output_hidden_states:
                all_hidden_states = all_hidden_states + (hidden_states,)

            if self.gradient_checkpointing and self.training:
                hidden_states, attentions, past_key_values = self._gradient_checkpointing_func(
                    block.__call__,
                    hidden_states,
                    past_key_values=past_key_values,
                    use_cache=use_cache,
                    output_attentions=output_attentions,
                    **kwargs
                )
            else:
                hidden_states, attentions, past_key_values = block(
                    hidden_states,
                    past_key_values=past_key_values,
                    use_cache=use_cache,
                    output_attentions=output_attentions,
                    **kwargs
                )

            if output_attentions:
                all_self_attentions = all_self_attentions + (attentions,)

        if output_hidden_states:
            all_hidden_states = all_hidden_states + (hidden_states,)

        if not return_dict:
            return tuple(v for v in [hidden_states, all_hidden_states, all_self_attentions] if v is not None)
            
        return BaseModelOutput(
            last_hidden_state=hidden_states,
            hidden_states=all_hidden_states,
            attentions=all_self_attentions,
        )

class RWKV6VisionModel(RWKV6VisionPreTrainedModel):
    def __init__(self, config, add_pooling_layer=True, use_mask_token=False):
        super().__init__(config)
        self.config = config
        self.embeddings = ImageEmbeddings(config, use_mask_token=use_mask_token)
        self.encoder = RWKV6VisionEncoder(config)
        self.layernorm = nn.LayerNorm(config.hidden_size, eps=config.layer_norm_eps)
        self.pooler = Pooler(config) if add_pooling_layer else None
        self.init_weights()
    
    def get_input_embeddings(self):
        return self.embeddings.patch_embeddings

    def forward(
        self,
        pixel_values: Optional[torch.Tensor] = None,
        bool_masked_pos: Optional[torch.BoolTensor] = None,
        output_attentions: Optional[bool] = None,
        output_hidden_states: Optional[bool] = None,
        past_key_values: Optional[Union[Cache, List[torch.FloatTensor]]] = None,
        interpolate_pos_encoding: Optional[bool] = None,
        use_cache: Optional[bool] = None,
        return_dict: Optional[bool] = None,
        **kwargs
    ) -> Union[Tuple, BaseModelOutputWithPooling]:
        output_attentions = output_attentions if output_attentions is not None else self.config.output_attentions
        output_hidden_states = (
            output_hidden_states if output_hidden_states is not None else self.config.output_hidden_states
        )
        return_dict = return_dict if return_dict is not None else self.config.use_return_dict

        if pixel_values is None:
            raise ValueError("You have to specify pixel_values")
        
        hidden_states = self.embeddings(pixel_values, bool_masked_pos=bool_masked_pos, interpolate_pos_encoding=interpolate_pos_encoding)
        
        encoder_outputs = self.encoder(
            hidden_states,
            output_attentions=output_attentions,
            output_hidden_states=output_hidden_states,
            past_key_values=past_key_values,
            use_cache=use_cache,
            return_dict=return_dict,
            **kwargs
        )

        sequence_output = encoder_outputs[0]
        sequence_output = self.layernorm(sequence_output)
        pooled_output = self.pooler(sequence_output) if self.pooler is not None else None

        if not return_dict:
            head_outputs = (sequence_output, pooled_output) if pooled_output is not None else (sequence_output,)
            return head_outputs + encoder_outputs[1:]

        return BaseModelOutputWithPooling(
            last_hidden_state=sequence_output,
            pooler_output=pooled_output,
            hidden_states=encoder_outputs.hidden_states,
            attentions=encoder_outputs.attentions,
        )

class RWKV6ForImageClassification(RWKV6VisionPreTrainedModel):
    def __init__(self, config):
        super().__init__(config)
        self.num_labels = config.num_classes
        self.backbone = RWKV6VisionModel(config, add_pooling_layer=True) # Here we should use mean pooling
        self.classifier = nn.Linear(config.hidden_size, config.num_classes)
        self.init_weights()

    def forward(
        self,
        pixel_values: Optional[torch.Tensor] = None,
        labels: Optional[torch.Tensor] = None,
        output_attentions: Optional[bool] = None,
        output_hidden_states: Optional[bool] = None,
        interpolate_pos_encoding: Optional[bool] = None,
        return_dict: Optional[bool] = None,
    ) -> Union[tuple, ImageClassifierOutput]:
        return_dict = return_dict if return_dict is not None else self.config.use_return_dict

        outputs = self.backbone(
            pixel_values,
            output_attentions=output_attentions,
            output_hidden_states=output_hidden_states,
            interpolate_pos_encoding=interpolate_pos_encoding,
            return_dict=return_dict,
        )

        pooled_output = outputs.pooler_output
        logits = self.classifier(pooled_output) # only use mean pooling

        loss = None
        if labels is not None:
            if self.num_labels == 1:
                loss_fct = torch.nn.MSELoss()
                loss = loss_fct(logits.squeeze(), labels.squeeze())
            else:
                loss_fct = torch.nn.CrossEntropyLoss()
                loss = loss_fct(logits.view(-1, self.num_labels), labels.view(-1))

        if not return_dict:
            output = (logits,) + outputs[2:]
            return ((loss,) + output) if loss is not None else output

        return ImageClassifierOutput(
            loss=loss,
            logits=logits,
            hidden_states=outputs.hidden_states,
            attentions=outputs.attentions,
        )

class RWKV6ForMaskedImageModeling(RWKV6VisionPreTrainedModel):
    def __init__(self, config):
        super().__init__(config)
        self.backbone = RWKV6VisionModel(config, add_pooling_layer=False, use_mask_token=True) 
        self.decoder = nn.Sequential(
            nn.Conv2d(
                in_channels=config.hidden_size,
                out_channels=config.encoder_stride**2 * config.num_channels,
                kernel_size=1,
            ),
            nn.PixelShuffle(config.encoder_stride),
        )
        self.init_weights()

    def forward(
        self,
        pixel_values: Optional[torch.Tensor] = None,
        bool_masked_pos: Optional[torch.BoolTensor] = None,
        labels: Optional[torch.Tensor] = None,
        output_attentions: Optional[bool] = None,
        output_hidden_states: Optional[bool] = None,
        interpolate_pos_encoding: Optional[bool] = None,
        return_dict: Optional[bool] = None,
    ) -> Union[tuple, MaskedImageModelingOutput]:
        return_dict = return_dict if return_dict is not None else self.config.use_return_dict

        if bool_masked_pos is not None and (self.config.patch_size != self.config.encoder_stride):
            raise ValueError(
                "When `bool_masked_pos` is provided, `patch_size` must be equal to `encoder_stride` to ensure that "
                "the reconstructed image has the same dimensions as the input. "
                f"Got `patch_size` = {self.config.patch_size} and `encoder_stride` = {self.config.encoder_stride}."
            )
        
        outputs = self.backbone(
            pixel_values,
            bool_masked_pos=bool_masked_pos,
            output_attentions=output_attentions,
            output_hidden_states=output_hidden_states,
            interpolate_pos_encoding=interpolate_pos_encoding,
            return_dict=return_dict,
        )


        sequence_output = outputs[0]
        batch_size, sequence_length, num_channels = sequence_output.shape
        height = width = math.floor(sequence_length**0.5)
        sequence_output = sequence_output.permute(0, 2, 1).reshape(batch_size, num_channels, height, width)

        # Reconstruct pixel values
        reconstructed_pixel_values = self.decoder(sequence_output)

        masked_im_loss = None
        if bool_masked_pos is not None:
            size = self.config.image_size // self.config.patch_size
            bool_masked_pos = bool_masked_pos.reshape(-1, size, size)
            mask = (
                bool_masked_pos.repeat_interleave(self.config.patch_size, 1)
                .repeat_interleave(self.config.patch_size, 2)
                .unsqueeze(1)
                .contiguous()
            )
            reconstruction_loss = nn.functional.l1_loss(pixel_values, reconstructed_pixel_values, reduction="none")
            masked_im_loss = (reconstruction_loss * mask).sum() / (mask.sum() + 1e-5) / self.config.num_channels

        if not return_dict:
            output = (reconstructed_pixel_values,) + outputs[1:]
            return ((masked_im_loss,) + output) if masked_im_loss is not None else output

        return MaskedImageModelingOutput(
            loss=masked_im_loss,
            reconstruction=reconstructed_pixel_values,
            hidden_states=outputs.hidden_states,
            attentions=outputs.attentions,
        )<|MERGE_RESOLUTION|>--- conflicted
+++ resolved
@@ -4,11 +4,7 @@
 
 import math
 import warnings
-<<<<<<< HEAD
-from typing import Dict, Optional, Tuple, Union, Unpack, List, Unpack, Dict
-=======
-from typing import TYPE_CHECKING, Dict, Optional, Tuple, Union
->>>>>>> a2fc2e91
+from typing import TYPE_CHECKING, Dict, Optional, Tuple, Union, List, Unpack, Dict
 
 import torch
 import torch.nn as nn
@@ -30,14 +26,10 @@
 from fla.modules import (FusedCrossEntropyLoss, FusedLinearCrossEntropyLoss,
                          LayerNorm)
 from fla.modules.activations import ACT2FN
-<<<<<<< HEAD
 from ..utils import ImageEmbeddings, Pooler, prepare_hidden_states_for_cross_scan, prepare_hidden_states_for_cross_merge
-=======
-
 if TYPE_CHECKING:
     from transformers.processing_utils import Unpack
 
->>>>>>> a2fc2e91
 logger = logging.get_logger(__name__)
 
 
