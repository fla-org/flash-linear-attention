name: nvidia-h100-ci

concurrency:
  group: ${{ github.workflow }}-${{ github.event.pull_request.number || github.ref }}
  cancel-in-progress: true

on:
  pull_request:
    branches: [ '*' ]
    types: [opened, synchronize, reopened, closed]
  push:
    branches:
      - main
    tags:
      - '*'

jobs:
  test:
    if: github.event_name != 'pull_request' || github.event.action != 'closed'
    runs-on: 'nvidia-h100'
    env:
      CI_ENV: 1
    steps:
      - name: Check out repo
        uses: actions/checkout@v4

      - name: Get changed files
        if: |
          github.event_name == 'pull_request' ||
          (github.event_name == 'push' && !startsWith(github.ref, 'refs/tags/'))
        id: changed-files
        uses: tj-actions/changed-files@v46.0.3

      - name: Find dependent test files
        if: |
          github.event_name == 'pull_request' ||
          (github.event_name == 'push' && !startsWith(github.ref, 'refs/tags/'))
        id: find-dependent-tests
        run: |
          # Run the Python script to find dependent test files
          TEST_FILES=$(python scripts/find_dependent_tests.py "${{ steps.changed-files.outputs.all_changed_files }}")
          echo "test_files=$TEST_FILES" >> $GITHUB_OUTPUT

      - name: Setup python
        if: steps.find-dependent-tests.outputs.test_files
        run: |
          pip install -U pytest setuptools wheel ninja
<<<<<<< HEAD
          pip install -U torch
          pip uninstall -y flash-linear-attention triton
          MAX_JOBS=4 pip install -U flash-attn --no-build-isolation
          pip install -U triton
=======
          pip uninstall -y flash-linear-attention
          MAX_JOBS=4 pip install -U flash-attn --no-build-isolation
>>>>>>> 50f969cd
          pip install --no-use-pep517 .

      - name: Check GPU status
        if: steps.find-dependent-tests.outputs.test_files
        run: |
          python scripts/check_gpu.py
          if [ $? -ne 0 ]; then
            echo "GPU is occupied. Stopping the workflow."
            exit 1
          fi

      - name: Test compiling on changed test files
        if: steps.find-dependent-tests.outputs.test_files
        run: |
          COMPILER_MODE=1 TRITON_PRINT_AUTOTUNING=1 SKIP_TEST_CHUNK_VARLEN=1 \
            pytest ${{ steps.find-dependent-tests.outputs.test_files }} --capture=no

      - name: Run pytest on test files
        continue-on-error: true
        if: steps.find-dependent-tests.outputs.test_files
        run: |
          COMPILER_MODE=0 TRITON_PRINT_AUTOTUNING=0 SKIP_TEST_CHUNK_VARLEN=1 \
            pytest ${{ steps.find-dependent-tests.outputs.test_files }}

      - name: Run pytest on varlen test files
        if: steps.find-dependent-tests.outputs.test_files
        continue-on-error: true
        run: |
          COMPILER_MODE=0 TRITON_PRINT_AUTOTUNING=0 SKIP_TEST_CHUNK_VARLEN=0 \
            pytest ${{ steps.find-dependent-tests.outputs.test_files }} || \
            echo "Varlen tests failed (non-critical)"

      - name: Test full compiling on all test files
        if: github.event_name == 'push' && startsWith(github.ref, 'refs/tags/')
        run: |
          COMPILER_MODE=1 TRITON_PRINT_AUTOTUNING=1 SKIP_TEST_CHUNK_VARLEN=1 \
            pytest tests/ --capture=no

      - name: Run full pytest on test files
        continue-on-error: true
        if: github.event_name == 'push' && startsWith(github.ref, 'refs/tags/')
        run: |
          COMPILER_MODE=0 TRITON_PRINT_AUTOTUNING=0 SKIP_TEST_CHUNK_VARLEN=1 \
            pytest ${{ steps.find-dependent-tests.outputs.test_files }}

      - name: Run full pytest on varlen test files
        continue-on-error: true
        if: github.event_name == 'push' && startsWith(github.ref, 'refs/tags/')
        run: |
          COMPILER_MODE=0 TRITON_PRINT_AUTOTUNING=0 SKIP_TEST_CHUNK_VARLEN=0 \
            pytest ${{ steps.find-dependent-tests.outputs.test_files }} || \
            echo "Varlen tests failed (non-critical)"<|MERGE_RESOLUTION|>--- conflicted
+++ resolved
@@ -45,15 +45,8 @@
         if: steps.find-dependent-tests.outputs.test_files
         run: |
           pip install -U pytest setuptools wheel ninja
-<<<<<<< HEAD
-          pip install -U torch
-          pip uninstall -y flash-linear-attention triton
-          MAX_JOBS=4 pip install -U flash-attn --no-build-isolation
-          pip install -U triton
-=======
           pip uninstall -y flash-linear-attention
           MAX_JOBS=4 pip install -U flash-attn --no-build-isolation
->>>>>>> 50f969cd
           pip install --no-use-pep517 .
 
       - name: Check GPU status
