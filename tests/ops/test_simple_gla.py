--- conflicted
+++ resolved
@@ -329,7 +329,6 @@
     assert_close('dh0', ref_dh0, tri_dh0, 0.005)
 
 
-<<<<<<< HEAD
 @pytest.mark.parametrize('B', test_b_list)
 @pytest.mark.parametrize('T', test_t_list)
 @pytest.mark.parametrize('H', test_h_list)
@@ -477,17 +476,6 @@
     assert_close('dh0', ref_dh0, tri_dh0, 0.005)
 
 
-@pytest.mark.parametrize('B', test_b_list)
-@pytest.mark.parametrize('T', test_t_list)
-@pytest.mark.parametrize('H', test_h_list)
-@pytest.mark.parametrize('D', test_d_list)
-@pytest.mark.parametrize('gate_logit_normalizer', test_gate_list)
-@pytest.mark.parametrize('scale', [0.1])
-@pytest.mark.parametrize('dtype', [torch.float16])
-@pytest.mark.skipif(
-    os.getenv('SKIP_TEST_CHUNK_VARLEN') == '0',
-    reason='Skipping test because TEST_CHUNK_VARLEN is enabled'
-=======
 @pytest.mark.parametrize(
     ('B', 'T', 'H', 'D', 'scale', 'gate_logit_normalizer', 'dtype'),
     [
@@ -501,7 +489,6 @@
             (4, 2048, 4, 64, 0.1, 0.1, torch.float16)
         ]
     ]
->>>>>>> e79ba943
 )
 def test_parallel(
     B: int,
