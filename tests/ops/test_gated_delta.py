--- conflicted
+++ resolved
@@ -9,11 +9,7 @@
 
 from fla.ops.gated_delta_rule import chunk_gated_delta_rule, fused_recurrent_gated_delta_rule
 from fla.ops.utils.testing import assert_close
-<<<<<<< HEAD
-from fla.utils import device
-=======
-from fla.utils import device, is_intel_alchemist, is_nvidia_hopper
->>>>>>> e7ef8035
+from fla.utils import device, is_intel_alchemist
 
 compiled_mode = os.getenv("FLA_COMPILER_MODE") == "1"
 if compiled_mode:
@@ -246,13 +242,8 @@
     head_first: bool,
     gate_logit_normalizer: float
 ):
-<<<<<<< HEAD
-=======
-    if is_nvidia_hopper and not compiled_mode and D == 32:
-        pytest.skip(reason="workaround the magic problem, testing 32 and then 64 will cause an error on hopper")
     if is_intel_alchemist and D > 128:
         pytest.skip(reason="chunk_gated_delta_rule is not supported on alchemist for D>128")
->>>>>>> e7ef8035
     if head_first:
         q = torch.randn(B, H, T, D, dtype=dtype)
         k = F.normalize(torch.randn(B, H, T, D, dtype=torch.float32), p=2, dim=-1).to(dtype)
