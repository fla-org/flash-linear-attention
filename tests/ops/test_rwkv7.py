# -*- coding: utf-8 -*-

import os

import pytest
import torch
import torch.nn.functional as F

from fla.ops.generalized_delta_rule.dplr.fused_recurrent import fused_recurrent_dplr_delta_rule
from fla.ops.rwkv7.channel_mixing import channel_mixing_rwkv7, channel_mixing_rwkv7_torch
from fla.ops.rwkv7.fused_addcmul import fused_addcmul_rwkv7, torch_addcmul_rwkv7
from fla.ops.rwkv7.fused_k_update import fused_k_rwkv7, k_update_ref
from fla.ops.rwkv7.fused_recurrent import fused_mul_recurrent_rwkv7
from fla.ops.rwkv7.gate_output_correction import gate_output_correction, gate_output_correction_ref
from fla.utils import assert_close, device


@pytest.mark.parametrize("B", [2])
@pytest.mark.parametrize("T", [1024])
@pytest.mark.parametrize("n_embd", [1024])
@pytest.mark.parametrize("dim_ffn", [4096])
@pytest.mark.parametrize("dtype", [torch.bfloat16])
@pytest.mark.parametrize("inplace", [True, False])
@pytest.mark.parametrize("xprevdim", [2, 3])
@pytest.mark.skipif(
    os.getenv("SKIP_TEST_CHUNK_VARLEN") == "0",
    reason="Skipping test because TEST_CHUNK_VARLEN is enabled"
)
def test_channel_mixing_gradients(B, T, n_embd, dim_ffn, dtype, inplace, xprevdim):
    torch.manual_seed(42)
    torch._dynamo.config.cache_size_limit = 512

    x = torch.randn(
        B, T, n_embd, device=device, dtype=dtype, requires_grad=True
    )
    if xprevdim == 3:
        x_prev = torch.randn(
            B, 1, n_embd, device=device, dtype=dtype, requires_grad=True
        )
    else:
        x_prev = torch.randn(
            B, n_embd, device=device, dtype=dtype, requires_grad=True
        )
    x_k = torch.randn(1, 1, n_embd, device=device, dtype=dtype, requires_grad=True)
    K_ = torch.randn(n_embd, dim_ffn, device=device, dtype=dtype, requires_grad=True)
    V_ = torch.randn(dim_ffn, n_embd, device=device, dtype=dtype, requires_grad=True)

    x2 = x.clone().detach().requires_grad_(True)
    x_prev2 = x_prev.clone().detach().requires_grad_(True)
    x_k2 = x_k.clone().detach().requires_grad_(True)
    K_2 = K_.clone().detach().requires_grad_(True)
    V_2 = V_.clone().detach().requires_grad_(True)

    o1, last1 = channel_mixing_rwkv7_torch(
        x.to(torch.float32),
        x_prev.to(torch.float32),
        x_k.to(torch.float32),
        K_.to(torch.float32),
        V_.to(torch.float32),
    )
    loss1 = o1.mean() + last1.mean()
    loss1.backward()

    o2, last2 = channel_mixing_rwkv7(x2, x_prev2, x_k2, K_2, V_2, inplace)
    loss2 = o2.mean() + last2.mean()
    loss2.backward()

    assert_close(" dx", x.grad, x2.grad, ratio=5e-3)
    assert_close(" dxprev", x_prev.grad, x_prev2.grad, ratio=5e-3)
    assert_close(" dx_k", x_k.grad, x_k2.grad, ratio=5e-3)
    assert_close(" dK_", K_.grad, K_2.grad, ratio=5e-3)
    assert_close(" dV_", V_.grad, V_2.grad, ratio=5e-3)


@pytest.mark.parametrize('B', [2])
@pytest.mark.parametrize('T', [1, 1024])
@pytest.mark.parametrize('H', [1])
@pytest.mark.parametrize('D', [64])
@pytest.mark.parametrize('scale', [None, 1])
@pytest.mark.parametrize('dtype', [torch.float32])
@pytest.mark.skipif(
    os.getenv('SKIP_TEST_CHUNK_VARLEN') == '0',
    reason='Skipping test because TEST_CHUNK_VARLEN is enabled'
)
def test_fused_mul_recurrent_fwd(
    B: int,
    T: int,
    H: int,
    D: int,
    scale: float,
    dtype: torch.dtype,
):
    torch.manual_seed(42)
    r = torch.empty(B, T, H, D, device=device).uniform_(-8, -6).to(dtype=dtype)
    k = torch.empty(B, T, H, D, device=device).uniform_(-8, -6).to(dtype=dtype)
    v = torch.empty(B, T, H, D, device=device).uniform_(-8, -6).to(dtype=dtype)
    w = torch.empty(B, T, H, D, device=device).uniform_(-8, -6).to(dtype=dtype)

    kk = torch.empty(B, T, H, D, device=device).uniform_(-1, 1)
    kk = F.normalize(kk, dim=-1).to(dtype=dtype)

    a = -kk.clone()
    a_scale = torch.empty(B, T, H, D, device=device).uniform_(0, 0.1).to(dtype=dtype)
    b = (kk * a_scale).requires_grad_(False)  # kk*a
    h0 = torch.randn(B, H, D, D, dtype=torch.float)
    r, k, v, a, a_scale, b, w, h0 = map(lambda x: x.to(device).requires_grad_(False),
                                        (r, k, v, a, a_scale, b, w, h0))
    ref, ref_ht = fused_recurrent_dplr_delta_rule(
        q=r.clone(),
        k=k.clone(),
        v=v.clone(),
        a=a.clone(),
        b=b.clone(),
        gk=w.clone(),
        scale=scale,
        initial_state=h0.clone(),
        output_final_state=True,
    )

    tri, tri_ht = fused_mul_recurrent_rwkv7(
        r=r.clone(),
        w=w.clone(),
        k=k.clone(),
        v=v.clone(),
        kk=kk.clone(),
        a=a_scale.clone(),
        scale=scale,
        initial_state=h0.clone(),
        output_final_state=True,
    )
    assert_close('o', ref, tri, 0.002)
    assert_close('ht', ref_ht, tri_ht, 0.002)


@pytest.mark.parametrize("B", [4])
@pytest.mark.parametrize("T", [2560, 4096])
@pytest.mark.parametrize("H", [64])
@pytest.mark.parametrize("D", [64])
@pytest.mark.parametrize("dtype", [torch.float32])
@pytest.mark.parametrize("use_g", [True, False])
@pytest.mark.skipif(
    os.getenv("SKIP_TEST_CHUNK_VARLEN") == "0",
    reason="Skipping test because TEST_CHUNK_VARLEN is enabled"
)
def test_fused_rwkv7_addcmul(
    B: int,
    T: int,
    H: int,
    D: int,
    dtype: torch.dtype,
    use_g: bool
):
    hidden_size = H*D
    hidden_states = torch.randn(B, T, hidden_size).uniform_(-8, 8).to(device).to(dtype).requires_grad_()
    xx = torch.randn(B, T, hidden_size).uniform_(-8, 8).to(device).to(dtype).requires_grad_()
    x_r = torch.randn(1, 1, hidden_size).uniform_(-8, 8).to(device).to(dtype).requires_grad_()
    x_w = torch.randn(1, 1, hidden_size).uniform_(-8, 8).to(device).to(dtype).requires_grad_()
    x_k = torch.randn(1, 1, hidden_size).uniform_(-8, 8).to(device).to(dtype).requires_grad_()
    x_v = torch.randn(1, 1, hidden_size).uniform_(-8, 8).to(device).to(dtype).requires_grad_()
    x_a = torch.randn(1, 1, hidden_size).uniform_(-8, 8).to(device).to(dtype).requires_grad_()
    if use_g:
        x_g = torch.randn(1, 1, hidden_size).uniform_(-8, 8).to(device).to(dtype).requires_grad_()
    else:
        x_g = None
    xr0, xw0, xk0, xv0, xa0, xg0 = fused_addcmul_rwkv7(hidden_states, xx, x_r, x_w, x_k, x_v, x_a, x_g)
    xr1, xw1, xk1, xv1, xa1, xg1 = torch_addcmul_rwkv7(hidden_states, xx, x_r, x_w, x_k, x_v, x_a, x_g)
    torch.testing.assert_close(xr0, xr1, rtol=1e-3, atol=1e-3)
    torch.testing.assert_close(xw0, xw1, rtol=1e-3, atol=1e-3)
    torch.testing.assert_close(xk0, xk1, rtol=1e-3, atol=1e-3)
    torch.testing.assert_close(xv0, xv1, rtol=1e-3, atol=1e-3)
    torch.testing.assert_close(xa0, xa1, rtol=1e-3, atol=1e-3)
    if use_g:
        torch.testing.assert_close(xg0, xg1, rtol=1e-3, atol=1e-3)
        (xr0 + xw0 + xk0 + xv0 + xa0 + xg0).sum().backward()
    else:
        (xr0 + xw0 + xk0 + xv0 + xa0).sum().backward()
    d_ixr = x_r.grad.clone()
    d_ixw = x_w.grad.clone()
    d_ixk = x_k.grad.clone()
    d_ixv = x_v.grad.clone()
    d_ixa = x_a.grad.clone()
    d_hidden = hidden_states.grad.clone()
    d_xx = xx.grad.clone()

    x_r.grad.zero_()
    x_w.grad.zero_()
    x_k.grad.zero_()
    x_v.grad.zero_()
    x_a.grad.zero_()
    if use_g:
        d_ixg = x_g.grad.clone()
        x_g.grad.zero_()
    hidden_states.grad.zero_()
    xx.grad.zero_()

    if use_g:
        (xr1 + xw1 + xk1 + xv1 + xa1 + xg1).sum().backward()
    else:
        (xr1 + xw1 + xk1 + xv1 + xa1).sum().backward()
    d_ixr1 = x_r.grad.clone()
    d_ixw1 = x_w.grad.clone()
    d_ixk1 = x_k.grad.clone()
    d_ixv1 = x_v.grad.clone()
    d_ixa1 = x_a.grad.clone()
    if use_g:
        d_ixg1 = x_g.grad.clone()
    d_hidden1 = hidden_states.grad.clone()
    d_xx1 = xx.grad.clone()

    torch.testing.assert_close(d_ixr, d_ixr1, rtol=1e-3, atol=1.5e-3)
    torch.testing.assert_close(d_ixw, d_ixw1, rtol=1e-3, atol=1.5e-3)
    torch.testing.assert_close(d_ixk, d_ixk1, rtol=1e-3, atol=1.5e-3)
    torch.testing.assert_close(d_ixv, d_ixv1, rtol=1e-3, atol=1.5e-3)
    torch.testing.assert_close(d_ixa, d_ixa1, rtol=1e-3, atol=1.5e-3)
    if use_g:
        torch.testing.assert_close(d_ixg, d_ixg1, rtol=1e-3, atol=1.5e-3)
    torch.testing.assert_close(d_hidden, d_hidden1, rtol=1e-3, atol=1.5e-3)
    torch.testing.assert_close(d_xx, d_xx1, rtol=1e-3, atol=1.5e-3)


@pytest.mark.parametrize("B", [4])
@pytest.mark.parametrize("T", [4096])
@pytest.mark.parametrize("H", [64])
@pytest.mark.parametrize("D", [64])
@pytest.mark.parametrize("dtype", [torch.float32])
@pytest.mark.parametrize("ka_shape", [1, 3])
def test_fused_k_update(
    B: int,
    T: int,
    H: int,
    D: int,
    dtype: torch.dtype,
    ka_shape: int,
):
    k = torch.randn(B, T, H*D).uniform_(-8, 8).to(device).to(dtype).requires_grad_()
    a = torch.randn(B, T, H*D).uniform_(-8, 8).to(device).to(dtype).requires_grad_()
    if ka_shape == 1:
        ka = torch.randn(H*D).uniform_(-8, 8).to(device).to(dtype).requires_grad_()
    else:
        ka = torch.randn(1, 1, H*D).uniform_(-8, 8).to(device).to(dtype).requires_grad_()

    ref = k_update_ref(k, a, ka)
    ref.sum().backward()
    ref_dk, k.grad = k.grad.clone(), None
    ref_da, a.grad = a.grad.clone(), None
    ref_dka, ka.grad = ka.grad.clone(), None
    tri = fused_k_rwkv7(k, a, ka)
    tri.sum().backward()

    assert_close("  o", tri, ref, ratio=5e-5)
    assert_close(" dk", ref_dk, k.grad, ratio=5e-5)
    assert_close(" da", ref_da, a.grad, ratio=5e-5)
    assert_close("dka", ref_dka, ka.grad, ratio=5e-5)


@pytest.mark.parametrize("B", [4])
@pytest.mark.parametrize("T", [4096])
@pytest.mark.parametrize("H", [64])
@pytest.mark.parametrize("D", [64])
<<<<<<< HEAD
@pytest.mark.parametrize("dtype", [torch.float32])
=======
@pytest.mark.parametrize("dtype", [torch.bfloat16])
>>>>>>> 91a73fef
def test_gate_output_correction(
    B: int,
    T: int,
    H: int,
    D: int,
    dtype: torch.dtype,
):
    value_dim = H * D
    torch.manual_seed(0)

    o_ref = torch.randn(B, T, value_dim, device=device, dtype=dtype, requires_grad=True)
    r_ref = torch.randn(B, T, H, D, device=device, dtype=dtype, requires_grad=True)
    k_ref = torch.randn(B, T, H, D, device=device, dtype=dtype, requires_grad=True)
    r_k_ref = torch.randn(H, D, device=device, dtype=dtype, requires_grad=True)
    v_ref = torch.randn(B, T, H, D, device=device, dtype=dtype, requires_grad=True)
    g_ref = torch.randn(B, T, value_dim, device=device, dtype=dtype, requires_grad=True)

    tensors_cus = [t.clone().detach().requires_grad_(True) for t in [o_ref, r_ref, k_ref, r_k_ref, v_ref, g_ref]]
    o_cus, r_cus, k_cus, r_k_cus, v_cus, g_cus = tensors_cus

<<<<<<< HEAD
    output_ref = gate_output_correction_ref(o_ref, r_ref, k_ref, r_k_ref, v_ref, g_ref)
=======
    output_ref = gate_output_correction_ref(o_ref.float(), r_ref.float(), k_ref.float(),
                                            r_k_ref.float(), v_ref.float(), g_ref.float())
>>>>>>> 91a73fef
    output_ref.sum().backward()

    output_cus = gate_output_correction(o_cus, r_cus, k_cus, r_k_cus, v_cus, g_cus)
    output_cus.sum().backward()

    assert_close(" o", output_ref, output_cus, 0.002)
    assert_close("do", o_ref.grad, o_cus.grad, 0.002)
    assert_close("dr", r_ref.grad, r_cus.grad, 0.002)
    assert_close("dk", k_ref.grad, k_cus.grad, 0.002)
    assert_close("drk", r_k_ref.grad, r_k_cus.grad, 0.002)
    assert_close("dv", v_ref.grad, v_cus.grad, 0.002)
    assert_close("dg", g_ref.grad, g_cus.grad, 0.002)<|MERGE_RESOLUTION|>--- conflicted
+++ resolved
@@ -257,11 +257,7 @@
 @pytest.mark.parametrize("T", [4096])
 @pytest.mark.parametrize("H", [64])
 @pytest.mark.parametrize("D", [64])
-<<<<<<< HEAD
-@pytest.mark.parametrize("dtype", [torch.float32])
-=======
 @pytest.mark.parametrize("dtype", [torch.bfloat16])
->>>>>>> 91a73fef
 def test_gate_output_correction(
     B: int,
     T: int,
@@ -282,12 +278,8 @@
     tensors_cus = [t.clone().detach().requires_grad_(True) for t in [o_ref, r_ref, k_ref, r_k_ref, v_ref, g_ref]]
     o_cus, r_cus, k_cus, r_k_cus, v_cus, g_cus = tensors_cus
 
-<<<<<<< HEAD
-    output_ref = gate_output_correction_ref(o_ref, r_ref, k_ref, r_k_ref, v_ref, g_ref)
-=======
     output_ref = gate_output_correction_ref(o_ref.float(), r_ref.float(), k_ref.float(),
                                             r_k_ref.float(), v_ref.float(), g_ref.float())
->>>>>>> 91a73fef
     output_ref.sum().backward()
 
     output_cus = gate_output_correction(o_cus, r_cus, k_cus, r_k_cus, v_cus, g_cus)
