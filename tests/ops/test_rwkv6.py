--- conflicted
+++ resolved
@@ -7,8 +7,7 @@
 from fla.ops.rwkv6 import chunk_rwkv6, fused_recurrent_rwkv6
 from fla.ops.rwkv6.recurrent_naive import (naive_recurrent_rwkv6,
                                            naive_recurrent_rwkv6_bwd)
-from fla.utils import get_available_device
-device = get_available_device()
+
 
 @pytest.mark.parametrize("B", [4])
 @pytest.mark.parametrize("H", [4])
@@ -24,15 +23,6 @@
 ):
     torch.manual_seed(42)
 
-<<<<<<< HEAD
-    q = torch.randn(batch_size, n_heads, seq_len, hidden_size, device=device).to(dtype).requires_grad_(True)
-    k = torch.randn(batch_size, n_heads, seq_len, hidden_size, device=device).to(dtype).requires_grad_(True)
-    v = torch.randn(batch_size, n_heads, seq_len, 2*hidden_size, device=device).to(dtype).requires_grad_(True)
-    w = F.logsigmoid(torch.randn(batch_size, n_heads, seq_len, hidden_size, device=device)).to(dtype).requires_grad_(True)
-    u = torch.randn(n_heads, hidden_size, device=device).to(dtype).requires_grad_(True)
-    do = torch.rand_like(v, device=device)
-    h = torch.randn(batch_size, n_heads, hidden_size, 2*hidden_size, device=device, dtype=dtype, requires_grad=True)
-=======
     q = torch.randn(B, H, T, D, device='cuda').to(dtype).requires_grad_(True)
     k = torch.randn(B, H, T, D, device='cuda').to(dtype).requires_grad_(True)
     v = torch.randn(B, H, T, 2*D, device='cuda').to(dtype).requires_grad_(True)
@@ -40,7 +30,6 @@
     u = torch.randn(H, D, device='cuda').to(dtype).requires_grad_(True)
     do = torch.rand_like(v, device='cuda')
     h = torch.randn(B, H, D, 2*D, device='cuda', dtype=dtype, requires_grad=True)
->>>>>>> bc9b6c8f
 
     o, _ = naive_recurrent_rwkv6(q, k, v, w, u, scale=1.0, initial_state=h)
     o.backward(do)
@@ -60,10 +49,6 @@
     assert du.allclose(du2, atol=1e-3)
     assert dh.allclose(dh2, atol=1e-3)
 
-<<<<<<< HEAD
-if __name__ == "__main__":
-    test_recurrent_naive(4, 4, 1000, 100, torch.float)
-=======
 
 @pytest.mark.parametrize("B", [4])
 @pytest.mark.parametrize("H", [4])
@@ -165,5 +150,4 @@
     assert ref_du.allclose(tri_du, atol=atol)
     assert ref_dh.allclose(tri_dh, atol=atol)
     assert ref_du.allclose(tri_du, atol=atol)
-    assert ref_dh.allclose(tri_dh, atol=atol)
->>>>>>> bc9b6c8f
+    assert ref_dh.allclose(tri_dh, atol=atol)